--- conflicted
+++ resolved
@@ -1,182 +1,3 @@
-<<<<<<< HEAD
-from fastapi import APIRouter, HTTPException
-from typing import Dict, List, Any
-from pydantic import BaseModel
-import json
-import os
-
-router = APIRouter()
-
-class DashboardStats(BaseModel):
-    total_exoplanets: int
-    total_candidates: int
-    total_false_positives: int
-    model_accuracy: float
-    model_precision: float
-    model_recall: float
-    model_f1_score: float
-
-class MissionData(BaseModel):
-    mission: str
-    exoplanets: int
-    candidates: int
-    false_positives: int
-    total_discoveries: int
-
-class DiscoveryTrend(BaseModel):
-    year: str
-    discoveries: int
-
-@router.get("/stats", response_model=DashboardStats)
-async def get_dashboard_stats():
-    """
-    Obtiene estadísticas generales del sistema.
-    """
-    try:
-        # En producción, estos datos vendrían de la base de datos
-        # Por ahora, datos de ejemplo
-        stats = {
-            "total_exoplanets": 365,
-            "total_candidates": 144,
-            "total_false_positives": 50,
-            "model_accuracy": 0.942,
-            "model_precision": 0.938,
-            "model_recall": 0.918,
-            "model_f1_score": 0.930
-        }
-        
-        return DashboardStats(**stats)
-        
-    except Exception as e:
-        raise HTTPException(status_code=500, detail=f"Error obteniendo estadísticas: {str(e)}")
-
-@router.get("/missions", response_model=List[MissionData])
-async def get_mission_data():
-    """
-    Obtiene datos de descubrimientos por misión.
-    """
-    try:
-        missions_data = [
-            {
-                "mission": "Kepler",
-                "exoplanets": 120,
-                "candidates": 45,
-                "false_positives": 15,
-                "total_discoveries": 180
-            },
-            {
-                "mission": "K2",
-                "exoplanets": 89,
-                "candidates": 32,
-                "false_positives": 12,
-                "total_discoveries": 133
-            },
-            {
-                "mission": "TESS",
-                "exoplanets": 156,
-                "candidates": 67,
-                "false_positives": 23,
-                "total_discoveries": 246
-            }
-        ]
-        
-        return [MissionData(**mission) for mission in missions_data]
-        
-    except Exception as e:
-        raise HTTPException(status_code=500, detail=f"Error obteniendo datos de misiones: {str(e)}")
-
-@router.get("/trends", response_model=List[DiscoveryTrend])
-async def get_discovery_trends():
-    """
-    Obtiene tendencias de descubrimientos por año.
-    """
-    try:
-        trends_data = [
-            {"year": "2019", "discoveries": 45},
-            {"year": "2020", "discoveries": 67},
-            {"year": "2021", "discoveries": 89},
-            {"year": "2022", "discoveries": 112},
-            {"year": "2023", "discoveries": 134},
-            {"year": "2024", "discoveries": 156}
-        ]
-        
-        return [DiscoveryTrend(**trend) for trend in trends_data]
-        
-    except Exception as e:
-        raise HTTPException(status_code=500, detail=f"Error obteniendo tendencias: {str(e)}")
-
-@router.get("/model-performance")
-async def get_model_performance():
-    """
-    Obtiene métricas de rendimiento del modelo.
-    """
-    try:
-        performance_data = {
-            "accuracy": 0.942,
-            "precision": 0.938,
-            "recall": 0.918,
-            "f1_score": 0.930,
-            "auc_roc": 0.965,
-            "confusion_matrix": {
-                "true_positives": 342,
-                "false_positives": 23,
-                "true_negatives": 48,
-                "false_negatives": 27
-            },
-            "feature_importance": {
-                "transit_depth": 0.35,
-                "orbital_period": 0.28,
-                "transit_duration": 0.22,
-                "stellar_radius": 0.15
-            }
-        }
-        
-        return performance_data
-        
-    except Exception as e:
-        raise HTTPException(status_code=500, detail=f"Error obteniendo rendimiento del modelo: {str(e)}")
-
-@router.get("/recent-discoveries")
-async def get_recent_discoveries(limit: int = 10):
-    """
-    Obtiene los descubrimientos más recientes.
-    """
-    try:
-        # Datos de ejemplo - en producción vendrían de la base de datos
-        recent_discoveries = [
-            {
-                "id": "TOI-1234b",
-                "mission": "TESS",
-                "discovery_date": "2024-12-15",
-                "classification": "exoplanet",
-                "confidence": 0.94,
-                "orbital_period": 12.5,
-                "stellar_name": "TOI-1234"
-            },
-            {
-                "id": "K2-567c",
-                "mission": "K2",
-                "discovery_date": "2024-12-10",
-                "classification": "candidate",
-                "confidence": 0.78,
-                "orbital_period": 28.3,
-                "stellar_name": "K2-567"
-            },
-            {
-                "id": "Kepler-890d",
-                "mission": "Kepler",
-                "discovery_date": "2024-12-05",
-                "classification": "exoplanet",
-                "confidence": 0.89,
-                "orbital_period": 45.7,
-                "stellar_name": "Kepler-890"
-            }
-        ]
-        
-        return recent_discoveries[:limit]
-        
-    except Exception as e:
-=======
 from fastapi import APIRouter, HTTPException
 from typing import Dict, List, Any
 from pydantic import BaseModel
@@ -327,125 +148,4 @@
         return DashboardStats(**stats)
         
     except Exception as e:
-        raise HTTPException(status_code=500, detail=f"Error al procesar los datos del dashboard: {e}")
-
-# ---
-@router.get("/missions", response_model=List[MissionData])
-async def get_mission_data():
-    """
-    Obtiene datos de descubrimientos por misión usando los CSVs.
-    """
-    try:
-        _, missions_data = load_data_and_get_counts()
-        return [MissionData(**mission) for mission in missions_data]
-        
-    except Exception as e:
-        raise HTTPException(status_code=500, detail=f"Error al obtener datos de misiones: {e}")
-
-# ---
-@router.get("/trends", response_model=List[DiscoveryTrend])
-async def get_discovery_trends():
-    """
-    Obtiene tendencias de descubrimientos por año (usa datos de ejemplo simplificados).
-    """
-    # Mantenemos los datos de ejemplo por simplicidad (extraer tendencias por año del CSV es más complejo)
-    trends_data = [
-        {"year": "2019", "discoveries": 45},
-        {"year": "2020", "discoveries": 67},
-        {"year": "2021", "discoveries": 89},
-        {"year": "2022", "discoveries": 112},
-        {"year": "2023", "discoveries": 134},
-        {"year": "2024", "discoveries": 156}
-    ]
-    return [DiscoveryTrend(**trend) for trend in trends_data]
-
-# ---
-@router.get("/model-performance")
-async def get_model_performance():
-    """
-    Obtiene métricas de rendimiento del modelo desde metrics.json.
-    """
-    try:
-        performance_data = load_model_metrics()
-        return performance_data
-        
-    except Exception as e:
-        raise HTTPException(status_code=500, detail=f"Error al obtener rendimiento del modelo: {e}")
-
-# --- Nuevo Endpoint para Visualización 3D ---
-@router.get("/coords-3d", response_model=List[Dict[str, float]])
-async def get_3d_coordinates_data(limit: int = 1000):
-    """
-    Obtiene las coordenadas (RA, Dec, Distancia) de exoplanetas para visualización 3D.
-    """
-    try:
-        combined_df, _ = load_data_and_get_counts()
-        
-        # Filtra por las columnas de coordenadas requeridas
-        coords_cols = ['ra', 'dec', 'st_dist']
-        
-        # Asegúrate de que todas las columnas existan y extrae los datos
-        available_cols = [col for col in coords_cols if col in combined_df.columns]
-        
-        if len(available_cols) < 3:
-             # Si faltan datos clave, devuelve un array vacío
-             return []
-
-        # Asegúrate de trabajar solo con los confirmados y candidatos que tienen datos 3D
-        coords = combined_df[available_cols].dropna()
-        
-        # Limita la muestra para el rendimiento del Frontend
-        if len(coords) > limit:
-            coords = coords.sample(limit, random_state=42) # Usamos un random_state para consistencia
-            
-        # Renombra y convierte a formato JSON
-        coords = coords.rename(columns={'st_dist': 'distance'}).to_dict('records')
-        
-        return coords
-
-    except Exception as e:
-        raise HTTPException(status_code=500, detail=f"Error al obtener coordenadas 3D: {e}")
-
-# ---
-@router.get("/recent-discoveries")
-async def get_recent_discoveries(limit: int = 10):
-    """
-    Obtiene los descubrimientos más recientes (mantiene datos de ejemplo).
-    """
-    try:
-        # Mantenemos los datos de ejemplo fijos, ya que la columna de fecha puede variar entre misiones
-        # y la lógica para obtener los "últimos 10" sería más compleja de implementar solo con Pandas.
-        recent_discoveries = [
-            {
-                "id": "TOI-1234b",
-                "mission": "TESS",
-                "discovery_date": "2024-12-15",
-                "classification": "exoplanet",
-                "confidence": 0.94,
-                "orbital_period": 12.5,
-                "stellar_name": "TOI-1234"
-            },
-            {
-                "id": "K2-567c",
-                "mission": "K2",
-                "discovery_date": "2024-12-10",
-                "classification": "candidate",
-                "confidence": 0.78,
-                "orbital_period": 28.3,
-                "stellar_name": "K2-567"
-            },
-            {
-                "id": "Kepler-890d",
-                "mission": "Kepler",
-                "discovery_date": "2024-12-05",
-                "classification": "exoplanet",
-                "confidence": 0.89,
-                "orbital_period": 45.7,
-                "stellar_name": "Kepler-890"
-            }
-        ]
-        return recent_discoveries[:limit]
-        
-    except Exception as e:
->>>>>>> b235f2e8
-        raise HTTPException(status_code=500, detail=f"Error obteniendo descubrimientos recientes: {str(e)}")+        raise HTTPException(status_code=500, detail=f"Error al procesar los datos del dashboard: {e}")