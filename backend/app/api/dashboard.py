from fastapi import APIRouter, HTTPException
from typing import Dict, List, Any
from pydantic import BaseModel
<<<<<<< HEAD
import json
import os
import pandas as pd
# Importa settings de tu core para obtener la ruta de datos
# Asegúrate de que tienes un archivo app/core/config.py con una clase settings que define data_path
from app.core.config import settings 
=======
from ..database.mongodb import mongodb
>>>>>>> 1f60bcee

router = APIRouter()

# --- Configuración de Archivos y Rutas ---
# Asume que 'settings.data_path' apunta a tu carpeta de datos (ej. 'backend/data/processed/')
DATA_PATH = settings.data_path 
METRICS_FILE = os.path.join(DATA_PATH, "metrics.json") 
KOI_FILE = os.path.join(DATA_PATH, "koi_processed.csv") 
TOI_FILE = os.path.join(DATA_PATH, "toi_processed.csv")
K2_FILE = os.path.join(DATA_PATH, "k2_processed.csv")


# --- Modelos Pydantic ---

class DashboardStats(BaseModel):
    total_analyzed: int
    confirmed: int
    candidates: int
    false_positives: int
    accuracy: float
    precision: float
    recall: float
    f1_score: float

class MissionData(BaseModel):
    mission: str
    count: int

class DiscoveryTrend(BaseModel):
    year: str
    discoveries: int
    
# --- Funciones de Lógica de Datos ---

<<<<<<< HEAD
def load_data_and_get_counts():
    """Carga los datasets de exoplanetas y calcula los totales por misión."""
    
    datasets = [
        (KOI_FILE, 'koi_disposition', 'Kepler'),
        (TOI_FILE, 'toi_disposition', 'TESS'), 
        (K2_FILE, 'k2_disposition', 'K2')
    ]
    
    all_data = []
    mission_counts = []
    
    # Valores de clasificación estandarizados (AJUSTAR ESTOS VALORES A TUS CSVs REALES)
    # Por ejemplo, si usas la columna 'disposition', los valores podrían ser:
    CONFIRMED_VALUES = ['CONFIRMED', 'KEPLER CONFIRMED', 'KNOWN PLANET', 'CANDIDATE'] # Si quieres que los candidatos se cuenten como 'descubrimientos' generales
    CANDIDATE_VALUES = ['CANDIDATE', 'KEPLER CANDIDATE', 'TESS CANDIDATE']
    FP_VALUES = ['FALSE POSITIVE', 'NOT DISPOSITIONED']
    
    for file_path, disposition_col, mission_name in datasets:
        try:
            # Selecciona solo las columnas necesarias para optimizar
            df = pd.read_csv(file_path, low_memory=False)
            
            # Asegúrate de que las columnas críticas existan antes de continuar
            required_cols = [disposition_col, 'ra', 'dec', 'st_dist']
            if not all(col in df.columns for col in required_cols):
                 print(f"Error: Faltan columnas críticas en el archivo {mission_name}.")
                 continue
                 
            df = df.dropna(subset=[disposition_col])
            
            # Cálculo de estadísticas
            df['Classification'] = df[disposition_col].astype(str).str.upper().str.strip()

            exoplanets_count = len(df[df['Classification'].isin(CONFIRMED_VALUES)])
            candidates_count = len(df[df['Classification'].isin(CANDIDATE_VALUES)])
            fp_count = len(df[df['Classification'].isin(FP_VALUES)])
            total_discoveries = len(df)
            
            mission_counts.append({
                "mission": mission_name,
                "exoplanets": exoplanets_count,
                "candidates": candidates_count,
                "false_positives": fp_count,
                "total_discoveries": total_discoveries
            })
            
            all_data.append(df.drop(columns=['Classification'])) # Elimina la columna temporal
            
        except FileNotFoundError:
            print(f"Advertencia: Archivo no encontrado para {mission_name}: {file_path}")
            
    if all_data:
        combined_df = pd.concat(all_data, ignore_index=True)
        return combined_df, mission_counts
    
    return pd.DataFrame(), []

def load_model_metrics() -> Dict[str, Any]:
    """Carga las métricas del modelo desde metrics.json."""
    try:
        with open(METRICS_FILE, 'r') as f:
            return json.load(f)
    except FileNotFoundError:
        # Fallback si el archivo no existe
        return {
            "accuracy": 0.0, "precision": 0.0, "recall": 0.0, "f1_score": 0.0, 
            "auc_roc": 0.0, 
            "confusion_matrix": {
                "true_positives": 0, "false_positives": 0,
                "true_negatives": 0, "false_negatives": 0
            },
            "feature_importance": {}
        }


# --- Endpoints Actualizados (Usan datos reales de CSV/JSON) ---

@router.get("/stats", response_model=DashboardStats)
async def get_dashboard_stats():
    """
    Obtiene estadísticas generales del sistema usando datos de los CSVs y métricas del modelo.
    """
    try:
        _, mission_counts = load_data_and_get_counts()
        metrics = load_model_metrics()
        
        # Calcular totales consolidados
        total_exoplanets = sum(m.get('exoplanets', 0) for m in mission_counts)
        total_candidates = sum(m.get('candidates', 0) for m in mission_counts)
        total_false_positives = sum(m.get('false_positives', 0) for m in mission_counts)
        
        stats = {
            "total_exoplanets": total_exoplanets,
            "total_candidates": total_candidates,
            "total_false_positives": total_false_positives,
            "model_accuracy": metrics.get("accuracy", 0.0),
            "model_precision": metrics.get("precision", 0.0),
            "model_recall": metrics.get("recall", 0.0),
            "model_f1_score": metrics.get("f1_score", 0.0)
        }
        
        return DashboardStats(**stats)
        
    except Exception as e:
        raise HTTPException(status_code=500, detail=f"Error al procesar los datos del dashboard: {e}")
=======
@router.get("/stats", response_model=DashboardStats)
async def get_dashboard_stats():
    """
    Obtiene estadísticas generales del sistema desde MongoDB.
    """
    try:
        if mongodb.exoplanets_collection is None:
            # Si no hay conexión a MongoDB, usar datos de ejemplo
            return DashboardStats(
                total_analyzed=8600,
                confirmed=4500,
                candidates=2800,
                false_positives=1300,
                accuracy=0.92,
                precision=0.89,
                recall=0.87,
                f1_score=0.88
            )
        
        collection = mongodb.exoplanets_collection
        
        # Contar total de exoplanetas
        total_analyzed = await collection.count_documents({})
        
        # Contar por clasificación
        confirmed = await collection.count_documents({"classification": "exoplanet"})
        candidates = await collection.count_documents({"classification": "candidate"})
        false_positives = await collection.count_documents({"classification": "false_positive"})
        
        # Calcular métricas del modelo (valores de ejemplo para el hackathon)
        if total_analyzed > 0:
            accuracy = 92.0  # 92% de exactitud
            precision = 89.0  # 89% de precisión
            recall = 87.0     # 87% de recall
            f1_score = 88.0   # 88% de F1-score
        else:
            accuracy = precision = recall = f1_score = 0.0
        
        return DashboardStats(
            total_analyzed=total_analyzed,
            confirmed=confirmed,
            candidates=candidates,
            false_positives=false_positives,
            accuracy=accuracy,
            precision=precision,
            recall=recall,
            f1_score=f1_score
        )
        
    except Exception as e:
        # En caso de error, devolver datos de ejemplo
        return DashboardStats(
            total_analyzed=8600,
            confirmed=4500,
            candidates=2800,
            false_positives=1300,
            accuracy=0.92,
            precision=0.89,
            recall=0.87,
            f1_score=0.88
        )

@router.get("/missions", response_model=List[MissionData])
async def get_mission_data():
    """
    Obtiene datos de descubrimientos por misión.
    """
    try:
        # Datos de ejemplo para el hackathon
        missions = [
            {"mission": "Kepler", "count": 4500},
            {"mission": "TESS", "count": 2800},
            {"mission": "K2", "count": 800},
            {"mission": "Otros", "count": 500}
        ]
        
        return missions
        
    except Exception as e:
        raise HTTPException(status_code=500, detail=f"Error obteniendo datos de misiones: {str(e)}")

@router.get("/discovery-trends", response_model=List[DiscoveryTrend])
async def get_discovery_trends():
    """
    Obtiene tendencias de descubrimiento por año.
    """
    try:
        # Datos de ejemplo para el hackathon
        trends = [
            {"year": "2015", "discoveries": 1200},
            {"year": "2016", "discoveries": 1450},
            {"year": "2017", "discoveries": 1680},
            {"year": "2018", "discoveries": 1890},
            {"year": "2019", "discoveries": 2100},
            {"year": "2020", "discoveries": 1850},
            {"year": "2021", "discoveries": 2200},
            {"year": "2022", "discoveries": 2450},
            {"year": "2023", "discoveries": 2600},
            {"year": "2024", "discoveries": 2800},
            {"year": "2025", "discoveries": 1200}
        ]
        
        return trends
        
    except Exception as e:
        raise HTTPException(status_code=500, detail=f"Error obteniendo tendencias: {str(e)}")
>>>>>>> 1f60bcee
<|MERGE_RESOLUTION|>--- conflicted
+++ resolved
@@ -1,16 +1,16 @@
 from fastapi import APIRouter, HTTPException
 from typing import Dict, List, Any
 from pydantic import BaseModel
-<<<<<<< HEAD
 import json
 import os
 import pandas as pd
 # Importa settings de tu core para obtener la ruta de datos
 # Asegúrate de que tienes un archivo app/core/config.py con una clase settings que define data_path
 from app.core.config import settings 
-=======
-from ..database.mongodb import mongodb
->>>>>>> 1f60bcee
+import pandas as pd
+# Importa settings de tu core para obtener la ruta de datos
+# Asegúrate de que tienes un archivo app/core/config.py con una clase settings que define data_path
+from app.core.config import settings 
 
 router = APIRouter()
 
@@ -25,19 +25,32 @@
 
 # --- Modelos Pydantic ---
 
+# --- Configuración de Archivos y Rutas ---
+# Asume que 'settings.data_path' apunta a tu carpeta de datos (ej. 'backend/data/processed/')
+DATA_PATH = settings.data_path 
+METRICS_FILE = os.path.join(DATA_PATH, "metrics.json") 
+KOI_FILE = os.path.join(DATA_PATH, "koi_processed.csv") 
+TOI_FILE = os.path.join(DATA_PATH, "toi_processed.csv")
+K2_FILE = os.path.join(DATA_PATH, "k2_processed.csv")
+
+
+# --- Modelos Pydantic ---
+
 class DashboardStats(BaseModel):
-    total_analyzed: int
-    confirmed: int
+    total_exoplanets: int
+    total_candidates: int
+    total_false_positives: int
+    model_accuracy: float
+    model_precision: float
+    model_recall: float
+    model_f1_score: float
+
+class MissionData(BaseModel):
+    mission: str
+    exoplanets: int
     candidates: int
     false_positives: int
-    accuracy: float
-    precision: float
-    recall: float
-    f1_score: float
-
-class MissionData(BaseModel):
-    mission: str
-    count: int
+    total_discoveries: int
 
 class DiscoveryTrend(BaseModel):
     year: str
@@ -45,7 +58,6 @@
     
 # --- Funciones de Lógica de Datos ---
 
-<<<<<<< HEAD
 def load_data_and_get_counts():
     """Carga los datasets de exoplanetas y calcula los totales por misión."""
     
@@ -123,13 +135,102 @@
 
 
 # --- Endpoints Actualizados (Usan datos reales de CSV/JSON) ---
+    
+# --- Funciones de Lógica de Datos ---
+
+def load_data_and_get_counts():
+    """Carga los datasets de exoplanetas y calcula los totales por misión."""
+    
+    datasets = [
+        (KOI_FILE, 'koi_disposition', 'Kepler'),
+        (TOI_FILE, 'toi_disposition', 'TESS'), 
+        (K2_FILE, 'k2_disposition', 'K2')
+    ]
+    
+    all_data = []
+    mission_counts = []
+    
+    # Valores de clasificación estandarizados (AJUSTAR ESTOS VALORES A TUS CSVs REALES)
+    # Por ejemplo, si usas la columna 'disposition', los valores podrían ser:
+    CONFIRMED_VALUES = ['CONFIRMED', 'KEPLER CONFIRMED', 'KNOWN PLANET', 'CANDIDATE'] # Si quieres que los candidatos se cuenten como 'descubrimientos' generales
+    CANDIDATE_VALUES = ['CANDIDATE', 'KEPLER CANDIDATE', 'TESS CANDIDATE']
+    FP_VALUES = ['FALSE POSITIVE', 'NOT DISPOSITIONED']
+    
+    for file_path, disposition_col, mission_name in datasets:
+        try:
+            # Selecciona solo las columnas necesarias para optimizar
+            df = pd.read_csv(file_path, low_memory=False)
+            
+            # Asegúrate de que las columnas críticas existan antes de continuar
+            required_cols = [disposition_col, 'ra', 'dec', 'st_dist']
+            if not all(col in df.columns for col in required_cols):
+                 print(f"Error: Faltan columnas críticas en el archivo {mission_name}.")
+                 continue
+                 
+            df = df.dropna(subset=[disposition_col])
+            
+            # Cálculo de estadísticas
+            df['Classification'] = df[disposition_col].astype(str).str.upper().str.strip()
+
+            exoplanets_count = len(df[df['Classification'].isin(CONFIRMED_VALUES)])
+            candidates_count = len(df[df['Classification'].isin(CANDIDATE_VALUES)])
+            fp_count = len(df[df['Classification'].isin(FP_VALUES)])
+            total_discoveries = len(df)
+            
+            mission_counts.append({
+                "mission": mission_name,
+                "exoplanets": exoplanets_count,
+                "candidates": candidates_count,
+                "false_positives": fp_count,
+                "total_discoveries": total_discoveries
+            })
+            
+            all_data.append(df.drop(columns=['Classification'])) # Elimina la columna temporal
+            
+        except FileNotFoundError:
+            print(f"Advertencia: Archivo no encontrado para {mission_name}: {file_path}")
+            
+    if all_data:
+        combined_df = pd.concat(all_data, ignore_index=True)
+        return combined_df, mission_counts
+    
+    return pd.DataFrame(), []
+
+def load_model_metrics() -> Dict[str, Any]:
+    """Carga las métricas del modelo desde metrics.json."""
+    try:
+        with open(METRICS_FILE, 'r') as f:
+            return json.load(f)
+    except FileNotFoundError:
+        # Fallback si el archivo no existe
+        return {
+            "accuracy": 0.0, "precision": 0.0, "recall": 0.0, "f1_score": 0.0, 
+            "auc_roc": 0.0, 
+            "confusion_matrix": {
+                "true_positives": 0, "false_positives": 0,
+                "true_negatives": 0, "false_negatives": 0
+            },
+            "feature_importance": {}
+        }
+
+
+# --- Endpoints Actualizados (Usan datos reales de CSV/JSON) ---
 
 @router.get("/stats", response_model=DashboardStats)
 async def get_dashboard_stats():
     """
     Obtiene estadísticas generales del sistema usando datos de los CSVs y métricas del modelo.
-    """
-    try:
+    Obtiene estadísticas generales del sistema usando datos de los CSVs y métricas del modelo.
+    """
+    try:
+        _, mission_counts = load_data_and_get_counts()
+        metrics = load_model_metrics()
+        
+        # Calcular totales consolidados
+        total_exoplanets = sum(m.get('exoplanets', 0) for m in mission_counts)
+        total_candidates = sum(m.get('candidates', 0) for m in mission_counts)
+        total_false_positives = sum(m.get('false_positives', 0) for m in mission_counts)
+        
         _, mission_counts = load_data_and_get_counts()
         metrics = load_model_metrics()
         
@@ -146,117 +247,136 @@
             "model_precision": metrics.get("precision", 0.0),
             "model_recall": metrics.get("recall", 0.0),
             "model_f1_score": metrics.get("f1_score", 0.0)
+            "total_exoplanets": total_exoplanets,
+            "total_candidates": total_candidates,
+            "total_false_positives": total_false_positives,
+            "model_accuracy": metrics.get("accuracy", 0.0),
+            "model_precision": metrics.get("precision", 0.0),
+            "model_recall": metrics.get("recall", 0.0),
+            "model_f1_score": metrics.get("f1_score", 0.0)
         }
         
         return DashboardStats(**stats)
         
     except Exception as e:
         raise HTTPException(status_code=500, detail=f"Error al procesar los datos del dashboard: {e}")
-=======
-@router.get("/stats", response_model=DashboardStats)
-async def get_dashboard_stats():
-    """
-    Obtiene estadísticas generales del sistema desde MongoDB.
-    """
-    try:
-        if mongodb.exoplanets_collection is None:
-            # Si no hay conexión a MongoDB, usar datos de ejemplo
-            return DashboardStats(
-                total_analyzed=8600,
-                confirmed=4500,
-                candidates=2800,
-                false_positives=1300,
-                accuracy=0.92,
-                precision=0.89,
-                recall=0.87,
-                f1_score=0.88
-            )
-        
-        collection = mongodb.exoplanets_collection
-        
-        # Contar total de exoplanetas
-        total_analyzed = await collection.count_documents({})
-        
-        # Contar por clasificación
-        confirmed = await collection.count_documents({"classification": "exoplanet"})
-        candidates = await collection.count_documents({"classification": "candidate"})
-        false_positives = await collection.count_documents({"classification": "false_positive"})
-        
-        # Calcular métricas del modelo (valores de ejemplo para el hackathon)
-        if total_analyzed > 0:
-            accuracy = 92.0  # 92% de exactitud
-            precision = 89.0  # 89% de precisión
-            recall = 87.0     # 87% de recall
-            f1_score = 88.0   # 88% de F1-score
-        else:
-            accuracy = precision = recall = f1_score = 0.0
-        
-        return DashboardStats(
-            total_analyzed=total_analyzed,
-            confirmed=confirmed,
-            candidates=candidates,
-            false_positives=false_positives,
-            accuracy=accuracy,
-            precision=precision,
-            recall=recall,
-            f1_score=f1_score
-        )
-        
-    except Exception as e:
-        # En caso de error, devolver datos de ejemplo
-        return DashboardStats(
-            total_analyzed=8600,
-            confirmed=4500,
-            candidates=2800,
-            false_positives=1300,
-            accuracy=0.92,
-            precision=0.89,
-            recall=0.87,
-            f1_score=0.88
-        )
-
+
+# ---
 @router.get("/missions", response_model=List[MissionData])
 async def get_mission_data():
     """
-    Obtiene datos de descubrimientos por misión.
-    """
-    try:
-        # Datos de ejemplo para el hackathon
-        missions = [
-            {"mission": "Kepler", "count": 4500},
-            {"mission": "TESS", "count": 2800},
-            {"mission": "K2", "count": 800},
-            {"mission": "Otros", "count": 500}
+    Obtiene datos de descubrimientos por misión usando los CSVs.
+    """
+    try:
+        _, missions_data = load_data_and_get_counts()
+        return [MissionData(**mission) for mission in missions_data]
+        
+    except Exception as e:
+        raise HTTPException(status_code=500, detail=f"Error al obtener datos de misiones: {e}")
+
+# ---
+@router.get("/trends", response_model=List[DiscoveryTrend])
+async def get_discovery_trends():
+    """
+    Obtiene tendencias de descubrimientos por año (usa datos de ejemplo simplificados).
+    """
+    # Mantenemos los datos de ejemplo por simplicidad (extraer tendencias por año del CSV es más complejo)
+    trends_data = [
+        {"year": "2019", "discoveries": 45},
+        {"year": "2020", "discoveries": 67},
+        {"year": "2021", "discoveries": 89},
+        {"year": "2022", "discoveries": 112},
+        {"year": "2023", "discoveries": 134},
+        {"year": "2024", "discoveries": 156}
+    ]
+    return [DiscoveryTrend(**trend) for trend in trends_data]
+
+# ---
+@router.get("/model-performance")
+async def get_model_performance():
+    """
+    Obtiene métricas de rendimiento del modelo desde metrics.json.
+    """
+    try:
+        performance_data = load_model_metrics()
+        return performance_data
+        
+    except Exception as e:
+        raise HTTPException(status_code=500, detail=f"Error al obtener rendimiento del modelo: {e}")
+
+# --- Nuevo Endpoint para Visualización 3D ---
+@router.get("/coords-3d", response_model=List[Dict[str, float]])
+async def get_3d_coordinates_data(limit: int = 1000):
+    """
+    Obtiene las coordenadas (RA, Dec, Distancia) de exoplanetas para visualización 3D.
+    """
+    try:
+        combined_df, _ = load_data_and_get_counts()
+        
+        # Filtra por las columnas de coordenadas requeridas
+        coords_cols = ['ra', 'dec', 'st_dist']
+        
+        # Asegúrate de que todas las columnas existan y extrae los datos
+        available_cols = [col for col in coords_cols if col in combined_df.columns]
+        
+        if len(available_cols) < 3:
+             # Si faltan datos clave, devuelve un array vacío
+             return []
+
+        # Asegúrate de trabajar solo con los confirmados y candidatos que tienen datos 3D
+        coords = combined_df[available_cols].dropna()
+        
+        # Limita la muestra para el rendimiento del Frontend
+        if len(coords) > limit:
+            coords = coords.sample(limit, random_state=42) # Usamos un random_state para consistencia
+            
+        # Renombra y convierte a formato JSON
+        coords = coords.rename(columns={'st_dist': 'distance'}).to_dict('records')
+        
+        return coords
+
+    except Exception as e:
+        raise HTTPException(status_code=500, detail=f"Error al obtener coordenadas 3D: {e}")
+
+# ---
+@router.get("/recent-discoveries")
+async def get_recent_discoveries(limit: int = 10):
+    """
+    Obtiene los descubrimientos más recientes (mantiene datos de ejemplo).
+    """
+    try:
+        # Mantenemos los datos de ejemplo fijos, ya que la columna de fecha puede variar entre misiones
+        # y la lógica para obtener los "últimos 10" sería más compleja de implementar solo con Pandas.
+        recent_discoveries = [
+            {
+                "id": "TOI-1234b",
+                "mission": "TESS",
+                "discovery_date": "2024-12-15",
+                "classification": "exoplanet",
+                "confidence": 0.94,
+                "orbital_period": 12.5,
+                "stellar_name": "TOI-1234"
+            },
+            {
+                "id": "K2-567c",
+                "mission": "K2",
+                "discovery_date": "2024-12-10",
+                "classification": "candidate",
+                "confidence": 0.78,
+                "orbital_period": 28.3,
+                "stellar_name": "K2-567"
+            },
+            {
+                "id": "Kepler-890d",
+                "mission": "Kepler",
+                "discovery_date": "2024-12-05",
+                "classification": "exoplanet",
+                "confidence": 0.89,
+                "orbital_period": 45.7,
+                "stellar_name": "Kepler-890"
+            }
         ]
-        
-        return missions
-        
-    except Exception as e:
-        raise HTTPException(status_code=500, detail=f"Error obteniendo datos de misiones: {str(e)}")
-
-@router.get("/discovery-trends", response_model=List[DiscoveryTrend])
-async def get_discovery_trends():
-    """
-    Obtiene tendencias de descubrimiento por año.
-    """
-    try:
-        # Datos de ejemplo para el hackathon
-        trends = [
-            {"year": "2015", "discoveries": 1200},
-            {"year": "2016", "discoveries": 1450},
-            {"year": "2017", "discoveries": 1680},
-            {"year": "2018", "discoveries": 1890},
-            {"year": "2019", "discoveries": 2100},
-            {"year": "2020", "discoveries": 1850},
-            {"year": "2021", "discoveries": 2200},
-            {"year": "2022", "discoveries": 2450},
-            {"year": "2023", "discoveries": 2600},
-            {"year": "2024", "discoveries": 2800},
-            {"year": "2025", "discoveries": 1200}
-        ]
-        
-        return trends
-        
-    except Exception as e:
-        raise HTTPException(status_code=500, detail=f"Error obteniendo tendencias: {str(e)}")
->>>>>>> 1f60bcee
+        return recent_discoveries[:limit]
+        
+    except Exception as e:
+        raise HTTPException(status_code=500, detail=f"Error obteniendo descubrimientos recientes: {str(e)}")