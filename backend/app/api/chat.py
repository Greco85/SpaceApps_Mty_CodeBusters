from fastapi import APIRouter, HTTPException
from pydantic import BaseModel
from typing import List, Dict, Any, Optional
import os
import httpx
import logging
from typing import Optional
from app.core.config import settings

logger = logging.getLogger(__name__)
logging.basicConfig(level=logging.INFO)

# Project context helper: collect small previews of key repository files to include
import pathlib


def build_project_context(max_chars: int = 6000) -> str:
    """Return a short text summary built from a few important files in the repo.
    This is intentionally conservative (snippets only) to avoid blowing token limits.
    Toggle via env var INCLUDE_PROJECT_CONTEXT (set to '0' to disable).
    """
    try:
        if os.getenv('INCLUDE_PROJECT_CONTEXT', '1') == '0':
            return ''
        repo_root = os.path.abspath(os.path.join(os.path.dirname(__file__), '..', '..', '..'))
        candidates = [
            'README.md',
            'backend/app/api/analysis.py',
            'backend/app/api/chat.py',
            'frontend/src/pages/Exploration.tsx',
            'frontend/src/components/ExoplanetMap3D.tsx',
            'modelo_final/k2.csv'
        ]
        parts = []
        total = 0
        for rel in candidates:
            if total >= max_chars:
                break
            path = os.path.join(repo_root, rel)
            if not os.path.exists(path):
                continue
            try:
                # For CSVs skip content but note existence and header
                if rel.lower().endswith('.csv'):
                    # read header line only
                    with open(path, 'r', encoding='utf-8', errors='replace') as fh:
                        header = fh.readline().strip()
                    snippet = f"FILE: {rel}\nHEADER: {header}\n"
                else:
                    with open(path, 'r', encoding='utf-8', errors='replace') as fh:
                        # read first ~80 lines or ~2000 chars
                        text = fh.read(4000)
                    snippet = f"FILE: {rel}\n" + '\n'.join(text.splitlines()[:40]) + '\n'
                snippet = snippet.strip() + '\n---\n'
                parts.append(snippet)
                total += len(snippet)
            except Exception:
                continue

        if not parts:
            return ''

        joined = '\n'.join(parts)
        # Keep it within max_chars
        if len(joined) > max_chars:
            return joined[:max_chars]
        return joined
    except Exception:
        return ''

# Try to import official google-genai SDK (optional)
try:
    import google.genai as genai
    from google.genai import types as genai_types
    HAS_GOOGLE_GENAI = True
except Exception:
    HAS_GOOGLE_GENAI = False

router = APIRouter()


class ChatMessage(BaseModel):
    role: str
    content: str


class ChatRequest(BaseModel):
    messages: List[ChatMessage]
    model: Optional[str] = None


class ChatResponse(BaseModel):
    reply: str
    raw: Optional[Dict[str, Any]] = None


@router.post("/message", response_model=ChatResponse)
async def send_message(request: ChatRequest):
<<<<<<< HEAD
    """Proxy endpoint to send messages to Gemini (configurable). If GEMINI_API_URL/GEMINI_API_KEY are not set, returns a dummy reply."""
    # Prefer settings from app.core.config (reads .env) but allow environment override
    gemini_url = os.environ.get("https://generativelanguage.googleapis.com/v1beta/models/gemini-2.5-flash:generateContent") or settings.gemini_api_url
    gemini_key = os.environ.get("AIzaSyANxRWtZKccr4BmCO-TBFcEbmCnykiweSM") or settings.gemini_api_key

    # Clean values: remove surrounding whitespace and matching quotes if present
    def _clean_val(v: Optional[str]) -> Optional[str]:
        if v is None:
            return None
        v2 = v.strip()
        if (v2.startswith('"') and v2.endswith('"')) or (v2.startswith("'") and v2.endswith("'")):
            v2 = v2[1:-1]
        return v2

    gemini_url = _clean_val(gemini_url)
    gemini_key = _clean_val(gemini_key)

    # If the URL isn't provided but a model name is, build a sensible default (v1beta generateContent)
    if (not gemini_url) and settings.gemini_model:
        model_name = _clean_val(settings.gemini_model)
        if model_name:
            gemini_url = f"https://generativelanguage.googleapis.com/v1beta/models/{model_name}:generateContent"
            logger.info("Built GEMINI_API_URL from GEMINI_MODEL: %s", gemini_url)

    # Simple fallback/dummy reply when not configured
    if not gemini_url or not gemini_key:
        # Build a small deterministic dummy reply for UX while developing
        last = request.messages[-1].content if request.messages else ""
        reply = f"(respuesta dummy) He recibido tu mensaje: '{last}'. Configura GEMINI_API_URL y GEMINI_API_KEY para respuestas reales."
        return ChatResponse(reply=reply, raw=None)
=======
    """Proxy endpoint to send messages to Gemini. API key is hardcoded for hackathon - works for all team members without setup."""
    # Hardcoded API key for hackathon - works for all team members without setup
    gemini_url = "https://generativelanguage.googleapis.com/v1beta/models/gemini-2.5-flash:generateContent"
    gemini_key = "AIzaSyC3s--OXcU8TbI4iX-cY3wOPovqC-HX5TU"

    # API key and URL are hardcoded - no fallback needed
>>>>>>> 1f60bcee

    # Forward request to configured Gemini-compatible endpoint
    headers = {"Content-Type": "application/json"}

    try:
        async with httpx.AsyncClient(timeout=30.0) as client:
            # Special handling for Google Generative AI
            if gemini_url and ("generativelanguage.googleapis.com" in gemini_url or HAS_GOOGLE_GENAI):
                # Prefer google-genai SDK when available and a GEMINI_API_KEY is present
                if HAS_GOOGLE_GENAI and gemini_key:
                    try:
                        # Configure client with API key from env
                        genai.client = genai.GenAI(api_key=gemini_key)
                        # Build a single text prompt from the conversation and prepend project context
                        convo_text = "\n".join([f"{m.role}: {m.content}" for m in request.messages])
                        project_ctx = build_project_context()
                        if project_ctx:
                            prompt_text = f"SYSTEM: You are an assistant with detailed knowledge of a code repository. Use the following project summary for context (do not invent files):\n{project_ctx}\nCONVERSATION:\n{convo_text}"
                        else:
                            prompt_text = convo_text
                        resp = genai.client.models.generate_content(
                            model=request.model or "gemini-2.5-flash",
                            contents=prompt_text,
                        )
                        reply = getattr(resp, 'text', str(resp))
                        return ChatResponse(reply=reply, raw=resp.__dict__ if hasattr(resp, '__dict__') else None)
                    except Exception as e:
                        logger.exception("google-genai SDK call failed: %s", str(e))
                        # fall through to REST fallback

                # REST fallback for Google generativelanguage endpoint
                convo_text = "\n".join([f"{m.role}: {m.content}" for m in request.messages])
                project_ctx = build_project_context()
                if project_ctx:
                    prompt_text = f"SYSTEM: You are an assistant with detailed knowledge of a code repository. Use the following project summary for context (do not invent files):\n{project_ctx}\nCONVERSATION:\n{convo_text}"
                else:
                    prompt_text = convo_text

                # Prepare a set of payload variants to try.
                # For generateContent the API expects `contents[]` where each Content is an object
                # with optional `role` and `parts` (each Part can have `text`).
                content_obj = {"role": "user", "parts": [{"text": prompt_text}]}
                # Keep also older legacy shapes as fallbacks
                payload_variants = [
                    {"contents": [content_obj]},
                    {"contents": [{"parts": [{"text": prompt_text}]}]},
                    {"contents": [prompt_text]},
                    {"prompt": {"text": prompt_text}},
                ]

                # Google API keys are passed as query parameter ?key=YOUR_KEY
                params = {"key": gemini_key} if gemini_key else None

                # Build candidate URLs to try: original, v1 <-> v1beta swaps, and alternative suffixes
                candidate_urls = []
                def add_candidate(u):
                    if u and u not in candidate_urls:
                        candidate_urls.append(u)

                add_candidate(gemini_url)
                # If URL contains /v1/ also try /v1beta/
                if gemini_url and '/v1/' in gemini_url:
                    add_candidate(gemini_url.replace('/v1/', '/v1beta/'))
                elif gemini_url and '/v1beta/' in gemini_url:
                    add_candidate(gemini_url.replace('/v1beta/', '/v1/'))

                # Also try swapping common action suffixes :generate <-> :generateContent
                suffix_pairs = [(':generate', ':generateContent'), (':generateContent', ':generate')]
                for base in list(candidate_urls):
                    for a, b in suffix_pairs:
                        if a in base:
                            add_candidate(base.replace(a, b))

                logger.info("Attempting Google REST calls against candidate URLs: %s", candidate_urls)

                resp = None
                data = None
                last_error = None

                for url in candidate_urls:
                    for payload in payload_variants:
                        try:
                            logger.info("Trying URL %s with payload shape keys: %s", url, list(payload.keys()))
                            resp = await client.post(url, json=payload, params=params, headers=headers)
                            resp.raise_for_status()
                            data = resp.json()
                            logger.info("Successful response from %s", url)
                            break
                        except httpx.HTTPStatusError as exc:
                            status = getattr(exc.response, 'status_code', None)
                            body = '<could not read body>'
                            try:
                                body = exc.response.text
                            except Exception:
                                pass
                            logger.warning("Request to %s returned status %s. Body: %s", url, status, body)
                            last_error = (status, body)
                            # if 404, try next candidate URL/payload; otherwise, continue trying other variants
                            continue
                        except Exception as exc:
                            logger.exception("Error while contacting %s: %s", url, str(exc))
                            last_error = (None, str(exc))
                            continue
                    if data is not None:
                        break

                if data is None:
                    # Nothing worked
                    status, body = last_error if last_error else (None, None)
                    logger.error("External API request failed with status %s and body: %s", status, body)
                    raise httpx.HTTPError(f"All REST attempts failed; last status={status}")

                # Try to extract reply from response shapes
                reply = None
                if isinstance(data, dict):
                    candidates = data.get("candidates") or data.get("choices")
                    if isinstance(candidates, list) and candidates:
                        first = candidates[0]
                        # Candidate may contain a structured `content` object with `parts`.
                        content_obj = None
                        if isinstance(first, dict):
                            content_obj = first.get("content") or first.get("message") or first.get("text")
                        else:
                            content_obj = first

                        if isinstance(content_obj, dict):
                            # Try parts -> first part -> text
                            parts = content_obj.get("parts") or []
                            if parts and isinstance(parts, list):
                                p0 = parts[0]
                                if isinstance(p0, dict):
                                    reply = p0.get("text") or p0.get("content") or str(p0)
                                else:
                                    reply = str(p0)
                            else:
                                # maybe content has a direct text field
                                reply = content_obj.get("text") or content_obj.get("content") or str(content_obj)
                        elif isinstance(content_obj, str):
                            reply = content_obj
                if reply is None:
                    reply = str(data)

                return ChatResponse(reply=reply, raw=data)

            # Fallback: generic OpenAI-like API (Bearer token expected)
            # Generic fallback payload: include a system message with project context if available
            project_ctx = build_project_context()
            messages = [m.dict() for m in request.messages]
            if project_ctx:
                # prepend a system message
                messages.insert(0, {"role": "system", "content": f"Project context (summary):\n{project_ctx}"})
            payload = {"messages": messages}
            if request.model:
                payload["model"] = request.model

            if gemini_key:
                headers["Authorization"] = f"Bearer {gemini_key}"

            resp = await client.post(gemini_url, json=payload, headers=headers)
            resp.raise_for_status()
            data = resp.json()

            # Attempt to extract a reasonable reply from common response shapes
            reply = None
            if isinstance(data, dict):
                if "reply" in data and isinstance(data["reply"], str):
                    reply = data["reply"]
                elif "choices" in data and isinstance(data["choices"], list) and data["choices"]:
                    first = data["choices"][0]
                    if isinstance(first, dict):
                        if "message" in first and isinstance(first["message"], dict):
                            reply = first["message"].get("content")
                        elif "text" in first:
                            reply = first.get("text")
            if reply is None:
                reply = str(data)

            return ChatResponse(reply=reply, raw=data)

    except httpx.HTTPError as e:
        # If the exception has a response, log status and body to help debugging
        resp = getattr(e, 'response', None)
        try:
            if resp is not None:
                text = resp.text
                status = resp.status_code
                logger.error("External API request failed with status %s and body: %s", status, text)
            else:
                logger.error("External API request failed: %s", str(e))
        except Exception:
            logger.exception("Error while logging external API failure")
        raise HTTPException(status_code=502, detail=f"Error comunicando con Gemini: {str(e)}")<|MERGE_RESOLUTION|>--- conflicted
+++ resolved
@@ -10,64 +10,6 @@
 logger = logging.getLogger(__name__)
 logging.basicConfig(level=logging.INFO)
 
-# Project context helper: collect small previews of key repository files to include
-import pathlib
-
-
-def build_project_context(max_chars: int = 6000) -> str:
-    """Return a short text summary built from a few important files in the repo.
-    This is intentionally conservative (snippets only) to avoid blowing token limits.
-    Toggle via env var INCLUDE_PROJECT_CONTEXT (set to '0' to disable).
-    """
-    try:
-        if os.getenv('INCLUDE_PROJECT_CONTEXT', '1') == '0':
-            return ''
-        repo_root = os.path.abspath(os.path.join(os.path.dirname(__file__), '..', '..', '..'))
-        candidates = [
-            'README.md',
-            'backend/app/api/analysis.py',
-            'backend/app/api/chat.py',
-            'frontend/src/pages/Exploration.tsx',
-            'frontend/src/components/ExoplanetMap3D.tsx',
-            'modelo_final/k2.csv'
-        ]
-        parts = []
-        total = 0
-        for rel in candidates:
-            if total >= max_chars:
-                break
-            path = os.path.join(repo_root, rel)
-            if not os.path.exists(path):
-                continue
-            try:
-                # For CSVs skip content but note existence and header
-                if rel.lower().endswith('.csv'):
-                    # read header line only
-                    with open(path, 'r', encoding='utf-8', errors='replace') as fh:
-                        header = fh.readline().strip()
-                    snippet = f"FILE: {rel}\nHEADER: {header}\n"
-                else:
-                    with open(path, 'r', encoding='utf-8', errors='replace') as fh:
-                        # read first ~80 lines or ~2000 chars
-                        text = fh.read(4000)
-                    snippet = f"FILE: {rel}\n" + '\n'.join(text.splitlines()[:40]) + '\n'
-                snippet = snippet.strip() + '\n---\n'
-                parts.append(snippet)
-                total += len(snippet)
-            except Exception:
-                continue
-
-        if not parts:
-            return ''
-
-        joined = '\n'.join(parts)
-        # Keep it within max_chars
-        if len(joined) > max_chars:
-            return joined[:max_chars]
-        return joined
-    except Exception:
-        return ''
-
 # Try to import official google-genai SDK (optional)
 try:
     import google.genai as genai
@@ -96,9 +38,10 @@
 
 @router.post("/message", response_model=ChatResponse)
 async def send_message(request: ChatRequest):
-<<<<<<< HEAD
     """Proxy endpoint to send messages to Gemini (configurable). If GEMINI_API_URL/GEMINI_API_KEY are not set, returns a dummy reply."""
     # Prefer settings from app.core.config (reads .env) but allow environment override
+    gemini_url = os.environ.get("https://generativelanguage.googleapis.com/v1beta/models/gemini-2.5-flash:generateContent") or settings.gemini_api_url
+    gemini_key = os.environ.get("AIzaSyANxRWtZKccr4BmCO-TBFcEbmCnykiweSM") or settings.gemini_api_key
     gemini_url = os.environ.get("https://generativelanguage.googleapis.com/v1beta/models/gemini-2.5-flash:generateContent") or settings.gemini_api_url
     gemini_key = os.environ.get("AIzaSyANxRWtZKccr4BmCO-TBFcEbmCnykiweSM") or settings.gemini_api_key
 
@@ -127,14 +70,6 @@
         last = request.messages[-1].content if request.messages else ""
         reply = f"(respuesta dummy) He recibido tu mensaje: '{last}'. Configura GEMINI_API_URL y GEMINI_API_KEY para respuestas reales."
         return ChatResponse(reply=reply, raw=None)
-=======
-    """Proxy endpoint to send messages to Gemini. API key is hardcoded for hackathon - works for all team members without setup."""
-    # Hardcoded API key for hackathon - works for all team members without setup
-    gemini_url = "https://generativelanguage.googleapis.com/v1beta/models/gemini-2.5-flash:generateContent"
-    gemini_key = "AIzaSyC3s--OXcU8TbI4iX-cY3wOPovqC-HX5TU"
-
-    # API key and URL are hardcoded - no fallback needed
->>>>>>> 1f60bcee
 
     # Forward request to configured Gemini-compatible endpoint
     headers = {"Content-Type": "application/json"}
@@ -148,13 +83,8 @@
                     try:
                         # Configure client with API key from env
                         genai.client = genai.GenAI(api_key=gemini_key)
-                        # Build a single text prompt from the conversation and prepend project context
-                        convo_text = "\n".join([f"{m.role}: {m.content}" for m in request.messages])
-                        project_ctx = build_project_context()
-                        if project_ctx:
-                            prompt_text = f"SYSTEM: You are an assistant with detailed knowledge of a code repository. Use the following project summary for context (do not invent files):\n{project_ctx}\nCONVERSATION:\n{convo_text}"
-                        else:
-                            prompt_text = convo_text
+                        # Build a single text prompt from the conversation
+                        prompt_text = "\n".join([f"{m.role}: {m.content}" for m in request.messages])
                         resp = genai.client.models.generate_content(
                             model=request.model or "gemini-2.5-flash",
                             contents=prompt_text,
@@ -166,12 +96,7 @@
                         # fall through to REST fallback
 
                 # REST fallback for Google generativelanguage endpoint
-                convo_text = "\n".join([f"{m.role}: {m.content}" for m in request.messages])
-                project_ctx = build_project_context()
-                if project_ctx:
-                    prompt_text = f"SYSTEM: You are an assistant with detailed knowledge of a code repository. Use the following project summary for context (do not invent files):\n{project_ctx}\nCONVERSATION:\n{convo_text}"
-                else:
-                    prompt_text = convo_text
+                prompt_text = "\n".join([f"{m.role}: {m.content}" for m in request.messages])
 
                 # Prepare a set of payload variants to try.
                 # For generateContent the API expects `contents[]` where each Content is an object
@@ -280,13 +205,7 @@
                 return ChatResponse(reply=reply, raw=data)
 
             # Fallback: generic OpenAI-like API (Bearer token expected)
-            # Generic fallback payload: include a system message with project context if available
-            project_ctx = build_project_context()
-            messages = [m.dict() for m in request.messages]
-            if project_ctx:
-                # prepend a system message
-                messages.insert(0, {"role": "system", "content": f"Project context (summary):\n{project_ctx}"})
-            payload = {"messages": messages}
+            payload = {"messages": [m.dict() for m in request.messages]}
             if request.model:
                 payload["model"] = request.model
 
