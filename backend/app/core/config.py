<<<<<<< HEAD
from pydantic_settings import BaseSettings
from typing import Optional
import os

class Settings(BaseSettings):
    # API Settings
    api_title: str = "Exoplanet Hunter API"
    api_version: str = "1.0.0"
    debug: bool = False
    
    # Database
    database_url: Optional[str] = None
    
    # ML Models
    model_path: str = "ml_models/trained_models/"
    data_path: str = "data/processed/"
    # Gemini / Generative AI
    gemini_api_key: Optional[str] = "AIzaSyANxRWtZKccr4BmCO-TBFcEbmCnykiweSM"
    gemini_api_url: Optional[str] = "https://generativelanguage.googleapis.com/v1beta/models/gemini-2.5-flash:generateContent"
    # If GEMINI_API_URL is not provided, GEMINI_MODEL can be used to build a default v1beta URL
    gemini_model: Optional[str] = None
    
    # CORS
    allowed_origins: list = ["http://localhost:3000", "http://127.0.0.1:3000"]
    
    # File Upload
    max_file_size: int = 10 * 1024 * 1024  # 10MB
    allowed_file_types: list = ["csv", "json"]
    
    class Config:
        env_file = ".env"
        case_sensitive = False

settings = Settings()
=======
from pydantic_settings import BaseSettings
from typing import Optional
import os

class Settings(BaseSettings):
    # API Settings
    api_title: str = "Exoplanet Hunter API"
    api_version: str = "1.0.0"
    debug: bool = False
    
    # Database
    database_url: Optional[str] = None
    mongodb_url: Optional[str] = None
    
    # ML Models
    model_path: str = "ml_models/trained_models/"
    data_path: str = "data/processed/"
    # Gemini / Generative AI
    gemini_api_key: Optional[str] = None
    gemini_api_url: Optional[str] = None
    # If GEMINI_API_URL is not provided, GEMINI_MODEL can be used to build a default v1beta URL
    gemini_model: Optional[str] = None
    
    # CORS
    allowed_origins: list = ["http://localhost:3000", "http://127.0.0.1:3000"]
    
    # File Upload
    max_file_size: int = 10 * 1024 * 1024  # 10MB
    allowed_file_types: list = ["csv", "json"]
    
    class Config:
        env_file = ".env"
        case_sensitive = False

settings = Settings()
>>>>>>> 1f60bcee
<|MERGE_RESOLUTION|>--- conflicted
+++ resolved
@@ -1,4 +1,3 @@
-<<<<<<< HEAD
 from pydantic_settings import BaseSettings
 from typing import Optional
 import os
@@ -18,6 +17,8 @@
     # Gemini / Generative AI
     gemini_api_key: Optional[str] = "AIzaSyANxRWtZKccr4BmCO-TBFcEbmCnykiweSM"
     gemini_api_url: Optional[str] = "https://generativelanguage.googleapis.com/v1beta/models/gemini-2.5-flash:generateContent"
+    gemini_api_key: Optional[str] = "AIzaSyANxRWtZKccr4BmCO-TBFcEbmCnykiweSM"
+    gemini_api_url: Optional[str] = "https://generativelanguage.googleapis.com/v1beta/models/gemini-2.5-flash:generateContent"
     # If GEMINI_API_URL is not provided, GEMINI_MODEL can be used to build a default v1beta URL
     gemini_model: Optional[str] = None
     
@@ -32,41 +33,4 @@
         env_file = ".env"
         case_sensitive = False
 
-settings = Settings()
-=======
-from pydantic_settings import BaseSettings
-from typing import Optional
-import os
-
-class Settings(BaseSettings):
-    # API Settings
-    api_title: str = "Exoplanet Hunter API"
-    api_version: str = "1.0.0"
-    debug: bool = False
-    
-    # Database
-    database_url: Optional[str] = None
-    mongodb_url: Optional[str] = None
-    
-    # ML Models
-    model_path: str = "ml_models/trained_models/"
-    data_path: str = "data/processed/"
-    # Gemini / Generative AI
-    gemini_api_key: Optional[str] = None
-    gemini_api_url: Optional[str] = None
-    # If GEMINI_API_URL is not provided, GEMINI_MODEL can be used to build a default v1beta URL
-    gemini_model: Optional[str] = None
-    
-    # CORS
-    allowed_origins: list = ["http://localhost:3000", "http://127.0.0.1:3000"]
-    
-    # File Upload
-    max_file_size: int = 10 * 1024 * 1024  # 10MB
-    allowed_file_types: list = ["csv", "json"]
-    
-    class Config:
-        env_file = ".env"
-        case_sensitive = False
-
-settings = Settings()
->>>>>>> 1f60bcee
+settings = Settings()