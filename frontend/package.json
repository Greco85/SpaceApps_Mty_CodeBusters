--- conflicted
+++ resolved
@@ -1,72 +1,57 @@
-{
-  "name": "exoplanet-hunter-frontend",
-  "version": "0.1.0",
-  "private": true,
-  "dependencies": {
-    "@testing-library/jest-dom": "^5.16.4",
-    "@testing-library/react": "^13.3.0",
-    "@testing-library/user-event": "^13.5.0",
-    "@types/jest": "^27.5.2",
-    "@types/leaflet": "^1.9.8",
-    "@types/node": "^16.11.56",
-    "@types/react": "^18.0.17",
-    "@types/react-dom": "^18.0.6",
-    "axios": "^1.4.0",
-<<<<<<< HEAD
-    "leaflet": "^1.9.4",
-=======
->>>>>>> 756ea779
-    "lucide-react": "^0.263.1",
-    "react": "^18.2.0",
-    "react-dom": "^18.2.0",
-    "react-dropzone": "^14.2.3",
-<<<<<<< HEAD
-    "react-leaflet": "^4.2.1",
-    "react-router-dom": "^6.3.0",
-    "react-scripts": "5.0.1",
-    "recharts": "^2.7.2",
-=======
-    "react-router-dom": "^6.3.0",
-    "react-scripts": "5.0.1",
-    "recharts": "^2.7.2",
-    "three": "^0.180.0",
->>>>>>> 756ea779
-    "typescript": "^4.7.4",
-    "web-vitals": "^2.1.4"
-  },
-  "devDependencies": {
-    "@types/react-router-dom": "^5.3.3",
-<<<<<<< HEAD
-=======
-    "@types/three": "^0.180.0",
->>>>>>> 756ea779
-    "autoprefixer": "^10.4.14",
-    "postcss": "^8.4.27",
-    "tailwindcss": "^3.3.3"
-  },
-  "scripts": {
-    "start": "react-scripts start",
-    "build": "react-scripts build",
-    "test": "react-scripts test",
-    "eject": "react-scripts eject"
-  },
-  "eslintConfig": {
-    "extends": [
-      "react-app",
-      "react-app/jest"
-    ]
-  },
-  "browserslist": {
-    "production": [
-      ">0.2%",
-      "not dead",
-      "not op_mini all"
-    ],
-    "development": [
-      "last 1 chrome version",
-      "last 1 firefox version",
-      "last 1 safari version"
-    ]
-  },
-  "proxy": "http://localhost:8000"
-}
+{
+  "name": "exoplanet-hunter-frontend",
+  "version": "0.1.0",
+  "private": true,
+  "dependencies": {
+    "@testing-library/jest-dom": "^5.16.4",
+    "@testing-library/react": "^13.3.0",
+    "@testing-library/user-event": "^13.5.0",
+    "@types/jest": "^27.5.2",
+    "@types/node": "^16.11.56",
+    "@types/react": "^18.0.17",
+    "@types/react-dom": "^18.0.6",
+    "axios": "^1.4.0",
+    "lucide-react": "^0.263.1",
+    "react": "^18.2.0",
+    "react-dom": "^18.2.0",
+    "react-dropzone": "^14.2.3",
+    "react-router-dom": "^6.3.0",
+    "react-scripts": "5.0.1",
+    "recharts": "^2.7.2",
+    "three": "^0.180.0",
+    "typescript": "^4.7.4",
+    "web-vitals": "^2.1.4"
+  },
+  "devDependencies": {
+    "@types/react-router-dom": "^5.3.3",
+    "@types/three": "^0.180.0",
+    "autoprefixer": "^10.4.14",
+    "postcss": "^8.4.27",
+    "tailwindcss": "^3.3.3"
+  },
+  "scripts": {
+    "start": "react-scripts start",
+    "build": "react-scripts build",
+    "test": "react-scripts test",
+    "eject": "react-scripts eject"
+  },
+  "eslintConfig": {
+    "extends": [
+      "react-app",
+      "react-app/jest"
+    ]
+  },
+  "browserslist": {
+    "production": [
+      ">0.2%",
+      "not dead",
+      "not op_mini all"
+    ],
+    "development": [
+      "last 1 chrome version",
+      "last 1 firefox version",
+      "last 1 safari version"
+    ]
+  },
+  "proxy": "http://localhost:8000"
+}