--- conflicted
+++ resolved
@@ -1,4 +1,3 @@
-<<<<<<< HEAD
 import React, { useState, useEffect, useMemo } from 'react';
 import { BarChart, Bar, XAxis, YAxis, CartesianGrid, Tooltip, ResponsiveContainer, PieChart, Pie, Cell, Legend } from 'recharts';
 // Se eliminó 'Telescope' y se utilizará 'Layers' para evitar el error de importación.
@@ -449,460 +448,4 @@
       )}
     </div>
   );
-};
-
-=======
-import React, { useState, useEffect, useMemo } from 'react';
-import { BarChart, Bar, XAxis, YAxis, CartesianGrid, Tooltip, ResponsiveContainer, PieChart, Pie, Cell, Legend } from 'recharts';
-// Se eliminó 'Telescope' y se utilizará 'Layers' para evitar el error de importación.
-import { Globe, Star, Target, Layers, Loader, Table, Search, X } from 'lucide-react';
-
-// =========================================================
-// LÓGICA DE CONEXIÓN AL BACKEND (Simulada para funcionar aquí)
-// =========================================================
-
-/**
- * Función que simula la llamada al endpoint del servidor proxy (Backend).
- * En una aplicación real, se usaría 'fetch(http://localhost:3000/api/exoplanets)'.
- */
-const getExoplanetDataFromProxy = async () => {
-    // Si tu servidor 'server.js' estuviera corriendo, usarías:
-    // const PROXY_SERVER_URL = "http://localhost:3000/api/exoplanets"; 
-    // const response = await fetch(PROXY_SERVER_URL);
-    // return response.json();
-
-    // -- SIMULACIÓN para que el código funcione en este entorno --
-    return new Promise(resolve => {
-        setTimeout(() => {
-            resolve({
-                classification: [
-                    { name: 'Exoplanetas Confirmados', value: 2470, color: '#4ade80' },
-                    { name: 'Candidatos', value: 1850, color: '#facc15' },
-                    { name: 'Falsos Positivos', value: 680, color: '#EF4444' },
-                ],
-                predictions: [
-                    { name: 'Kepler (KOI)', exoplanets: 2470, candidates: 1850, false_positives: 680 },
-                    { name: 'K2 (Simulado)', exoplanets: 89, candidates: 32, false_positives: 12 }, 
-                    { name: 'TESS (TOI)', exoplanets: 360, candidates: 1500, false_positives: 210 },
-                ],
-                trend: [
-                    { year: '2010', discoveries: 50 },
-                    { year: '2011', discoveries: 550 },
-                    { year: '2012', discoveries: 900 },
-                    { year: '2013', discoveries: 1200 },
-                    { year: '2014+', discoveries: 1500 },
-                ],
-                performance: [
-                    { metric: 'Precisión', value: 94.2 }, 
-                    { metric: 'Recall', value: 91.8 },    
-                    { metric: 'F1-Score', value: 93.0 },  
-                    { metric: 'AUC-ROC', value: 96.5 },   
-                ],
-                tableData: [
-                    { pl_name: 'Kepler-186 f', hostname: 'Kepler-186', disc_year: 2014, disc_facility: 'Kepler', pl_radj: 1.11 },
-                    { pl_name: 'WASP-12 b', hostname: 'WASP-12', disc_year: 2008, disc_facility: 'WASP', pl_radj: 1.73 },
-                    { pl_name: 'HD 209458 b', hostname: 'HD 209458', disc_year: 1999, disc_facility: 'Lick', pl_radj: 1.38 },
-                    { pl_name: 'TRAPPIST-1 d', hostname: 'TRAPPIST-1', disc_year: 2016, disc_facility: 'TRAPPIST', pl_radj: 0.77 },
-                    { pl_name: '55 Cnc e', hostname: '55 Cnc', disc_year: 2004, disc_facility: 'HET', pl_radj: 0.18 },
-                    { pl_name: 'Kepler-22 b', hostname: 'Kepler-22', disc_year: 2011, disc_facility: 'Kepler', pl_radj: 2.4 },
-                    { pl_name: 'Proxima Cen b', hostname: 'Proxima Cen', disc_year: 2016, disc_facility: 'La Silla', pl_radj: 0.1 },
-                ],
-            });
-        }, 1000);
-    });
-};
-// =========================================================
-// FIN DE LA FUNCIÓN DE CONEXIÓN
-// =========================================================
-
-
-const Dashboard: React.FC = () => {
-  // --- ESTADOS DE LA APLICACIÓN ---
-  const [viewMode, setViewMode] = useState<'dashboard' | 'table'>('dashboard');
-  const [isLoading, setIsLoading] = useState(true);
-  const [error, setError] = useState<string | null>(null);
-  
-  // Estados para el Dashboard
-  const [modelPerformance, setModelPerformance] = useState<any[]>([]);
-  const [predictionsByMission, setPredictionsByMission] = useState<any[]>([]);
-  const [discoveryTrend, setDiscoveryTrend] = useState<any[]>([]);
-  const [classificationData, setClassificationData] = useState<any[]>([]);
-
-  // Estados para la Tabla Interactiva
-  const [tableData, setTableData] = useState<any[]>([]);
-  const [searchTerm, setSearchTerm] = useState('');
-  const [activeColumns, setActiveColumns] = useState<string[]>([]);
-  
-  // Colores y constantes
-  const COLORS = {
-      EXOPLANET: '#4ade80', // Verde (Confirmado)
-      CANDIDATE: '#facc15', // Amarillo (Candidato)
-      FALSE_POSITIVE: '#EF4444', // Rojo (Falso Positivo)
-      METRICS: '#F97316', // Naranja Exoplanet
-      TREND: '#8B5CF6' // Morado
-  };
-  
-  const TABLE_DATA_LIMIT = 200; 
-
-  // --- FUNCIÓN PRINCIPAL PARA CARGAR TODOS LOS DATOS (DESDE EL PROXY SIMULADO) ---
-  const fetchAllData = async () => {
-    setIsLoading(true);
-    // Mensaje que guía al usuario sobre la arquitectura
-    setError("ADVERTENCIA: Usando lógica de **Proxy Backend (Simulado)**. En una aplicación real, el servidor proxy definido en 'server.js' superaría las restricciones CORS de la NASA.");
-    
-    try {
-        const data: any = await getExoplanetDataFromProxy(); // Llama a la simulación del backend
-        
-        // Carga de datos
-        setClassificationData(data.classification);
-        setDiscoveryTrend(data.trend);
-        setPredictionsByMission(data.predictions);
-        setModelPerformance(data.performance);
-
-        setTableData(data.tableData);
-        // Inicializar las columnas con las claves de los datos
-        if (data.tableData.length > 0) {
-            setActiveColumns(Object.keys(data.tableData[0]));
-        }
-
-    } catch (e) {
-        console.error("Error al cargar datos desde el proxy simulado:", e);
-        setError("Error al procesar la respuesta del proxy simulado. Por favor, revisa la consola.");
-    } finally {
-        setIsLoading(false);
-    }
-  };
-
-  useEffect(() => {
-    fetchAllData();
-  }, []);
-
-  // --- LÓGICA DE FILTRADO PARA LA TABLA ---
-  const filteredTableData = useMemo(() => {
-    if (!searchTerm) return tableData;
-    const lowerSearchTerm = searchTerm.toLowerCase();
-
-    return tableData.filter(row => {
-      // Intenta coincidir con la cadena de búsqueda en CUALQUIER columna
-      return Object.values(row).some(value => 
-        String(value).toLowerCase().includes(lowerSearchTerm)
-      );
-    });
-  }, [tableData, searchTerm]);
-
-  // --- COMPONENTES AUXILIARES DE LA UI ---
-
-  // Tarjeta de estadísticas (usada en el dashboard)
-  interface StatCardProps {
-    icon: React.ComponentType<any>;
-    title: string;
-    value: string;
-    change: string;
-    positive: boolean;
-  }
-  const StatCard: React.FC<StatCardProps> = ({ icon: Icon, title, value, change, positive }) => (
-    <div className="bg-space-dark/50 backdrop-blur-sm border border-space-blue/30 rounded-xl p-6 shadow-lg hover:border-exoplanet-orange transition duration-300">
-      <div className="flex items-center justify-between mb-4">
-        <Icon className="h-8 w-8 text-exoplanet-orange" />
-        <span className={`text-sm font-bold ${positive ? 'text-planet-green' : 'text-red-400'}`}>
-          {change}
-        </span>
-      </div>
-      <h3 className="text-3xl font-extrabold mb-1">{value}</h3>
-      <p className="text-gray-400 text-sm">{title}</p>
-    </div>
-  );
-
-  // Contenedor de gráficos (usado en el dashboard)
-  interface ChartContainerProps {
-      title: string;
-      children: React.ReactNode;
-      className?: string;
-  }
-  const ChartContainer: React.FC<ChartContainerProps> = ({ title, children, className = '' }) => (
-      <div className={`bg-space-dark/50 backdrop-blur-sm border border-space-blue/30 rounded-xl p-6 shadow-xl ${className}`}>
-          <h3 className="text-xl font-semibold mb-4 border-b border-gray-700 pb-2 flex items-center space-x-2">
-              <Layers className="h-5 w-5" />
-              <span>{title}</span>
-          </h3>
-          {children}
-      </div>
-  );
-
-  // --- VISTA: TABLA INTERACTIVA ---
-
-  const InteractiveTableView: React.FC = () => {
-    const handleColumnToggle = (column: string) => {
-        setActiveColumns(prev => 
-            prev.includes(column) ? prev.filter(c => c !== column) : [...prev, column]
-        );
-    };
-
-    const allColumns = tableData.length > 0 ? Object.keys(tableData[0]) : [];
-
-    return (
-        <div className="p-4">
-            <h2 className="text-3xl font-bold mb-6 flex items-center space-x-3 text-exoplanet-orange">
-                <Table className="h-7 w-7" />
-                <span>Tabla Interactiva: Planetary Systems (PS) - Datos (Simulados vía Proxy)</span>
-            </h2>
-
-            <div className="flex flex-col sm:flex-row justify-between items-center bg-gray-800/50 p-4 rounded-lg mb-6 border border-gray-700">
-                <div className="relative w-full sm:w-1/3 mb-4 sm:mb-0">
-                    <Search className="absolute left-3 top-1/2 transform -translate-y-1/2 h-5 w-5 text-gray-400" />
-                    <input
-                        type="text"
-                        placeholder="Buscar en la tabla (ej: Kepler-186f, TESS, 2014)..."
-                        value={searchTerm}
-                        onChange={(e) => setSearchTerm(e.target.value)}
-                        className="w-full pl-10 pr-4 py-2 bg-gray-900 border border-gray-600 rounded-lg focus:ring-exoplanet-orange focus:border-exoplanet-orange transition duration-150"
-                    />
-                    {searchTerm && (
-                        <button 
-                            onClick={() => setSearchTerm('')} 
-                            className="absolute right-3 top-1/2 transform -translate-y-1/2 text-gray-400 hover:text-white transition duration-150"
-                        >
-                            <X className="h-5 w-5" />
-                        </button>
-                    )}
-                </div>
-                <div className="text-sm text-gray-400">
-                    Mostrando **{filteredTableData.length}** de {tableData.length} registros (Límite {TABLE_DATA_LIMIT} simulado)
-                </div>
-            </div>
-
-            {/* Selector de Columnas (Simulado) */}
-            <div className="mb-6 p-4 bg-gray-800/50 rounded-lg border border-gray-700">
-                <h4 className="text-lg font-semibold mb-2 text-white">Seleccionar Columnas ({activeColumns.length}/{allColumns.length})</h4>
-                <div className="flex flex-wrap gap-2">
-                    {allColumns.map(column => (
-                        <button
-                            key={column}
-                            onClick={() => handleColumnToggle(column)}
-                            className={`px-3 py-1 text-sm font-medium rounded-full transition-colors duration-200 ${
-                                activeColumns.includes(column)
-                                    ? 'bg-exoplanet-orange text-gray-900'
-                                    : 'bg-gray-600 text-gray-200 hover:bg-gray-500'
-                            }`}
-                        >
-                            {column.toUpperCase().replace(/_/g, ' ')}
-                        </button>
-                    ))}
-                </div>
-            </div>
-
-            {/* Visualización de la Tabla */}
-            <div className="overflow-x-auto bg-gray-800/50 rounded-lg shadow-xl border border-gray-700">
-                <table className="min-w-full divide-y divide-gray-700">
-                    <thead className="bg-gray-700/70 sticky top-0">
-                        <tr>
-                            {activeColumns.map(column => (
-                                <th 
-                                    key={column} 
-                                    className="px-6 py-3 text-left text-xs font-medium text-gray-300 uppercase tracking-wider whitespace-nowrap cursor-pointer hover:bg-gray-600 transition duration-150"
-                                    // Aquí iría la lógica de ordenación (double-click to sort)
-                                >
-                                    {column.toUpperCase().replace(/_/g, ' ')}
-                                    {/* Icono de ordenación: ASC/DESC */}
-                                </th>
-                            ))}
-                        </tr>
-                    </thead>
-                    <tbody className="divide-y divide-gray-800">
-                        {filteredTableData.map((row, index) => (
-                            <tr key={index} className="hover:bg-gray-700/50 transition duration-150">
-                                {activeColumns.map(column => (
-                                    <td key={column} className="px-6 py-4 whitespace-nowrap text-sm font-light text-gray-300">
-                                        {row[column] === null || row[column] === undefined ? 
-                                            <span className="text-gray-500 italic">null</span> : 
-                                            row[column]
-                                        }
-                                    </td>
-                                ))}
-                            </tr>
-                        ))}
-                    </tbody>
-                </table>
-            </div>
-
-            {filteredTableData.length === 0 && tableData.length > 0 && (
-                <div className="text-center text-gray-500 mt-8 p-6 bg-gray-800/50 rounded-lg border border-gray-700">
-                    No se encontraron resultados para la búsqueda "{searchTerm}". Intenta con otro término.
-                </div>
-            )}
-        </div>
-    );
-  };
-  
-  // --- VISTA: DASHBOARD DE GRÁFICOS ---
-
-  const DashboardView: React.FC = () => {
-      // Obtener los valores para las tarjetas de estadísticas (basado en Kepler)
-      const confirmedCount = classificationData.find(c => c.name === 'Exoplanetas Confirmados')?.value || 0;
-      const candidateCount = classificationData.find(c => c.name === 'Candidatos')?.value || 0;
-      const falsePositiveCount = classificationData.find(c => c.name === 'Falsos Positivos')?.value || 0;
-      const totalProcessed = confirmedCount + candidateCount + falsePositiveCount;
-      const accuracyValue = modelPerformance.find(m => m.metric === 'Precisión')?.value || 0;
-      
-      return (
-        <>
-          {/* Stats Cards */}
-          <div className="grid grid-cols-2 lg:grid-cols-4 gap-6 mb-10">
-            <StatCard
-              icon={Target}
-              title="Precisión del Modelo (Simulada)"
-              value={`${accuracyValue.toFixed(1)}%` || "N/A"}
-              change="Modelo V3.1"
-              positive={true}
-            />
-            <StatCard
-              icon={Globe}
-              title="Exoplanetas Confirmados (Simulados)"
-              value={confirmedCount.toString()}
-              change={`Total Procesado: ${totalProcessed}`}
-              positive={confirmedCount > 0}
-            />
-            <StatCard
-              icon={Star}
-              title="Candidatos (Simulados)"
-              value={candidateCount.toString()}
-              change={`Exo-Candidatos: ${candidateCount}`}
-              positive={candidateCount > 0}
-            />
-            <StatCard
-              icon={Layers} // ICONO ACTUALIZADO: Usamos Layers en lugar de Telescope
-              title={`Registros Procesados (Simulados)`}
-              value={totalProcessed.toString()}
-              change="Total Mockeado"
-              positive={true}
-            />
-          </div>
-
-          {/* Charts Grid */}
-          <div className="grid lg:grid-cols-2 gap-8 mb-10">
-            <ChartContainer title="Métricas de Rendimiento del Modelo (IA Simulado)">
-              <ResponsiveContainer width="100%" height={300}>
-                <BarChart data={modelPerformance} margin={{ top: 20, right: 30, left: 20, bottom: 5 }}>
-                  <CartesianGrid strokeDasharray="3 3" stroke="#374151" />
-                  <XAxis dataKey="metric" stroke="#9CA3AF" />
-                  <YAxis stroke="#9CA3AF" domain={[0, 100]} tickFormatter={(value) => `${value}%`} />
-                  <Tooltip contentStyle={{ backgroundColor: '#1E3A8A', border: '1px solid #3B82F6', borderRadius: '8px', color: '#fff'}} />
-                  <Bar dataKey="value" fill={COLORS.METRICS} radius={[5, 5, 0, 0]} />
-                </BarChart>
-              </ResponsiveContainer>
-            </ChartContainer>
-
-            <ChartContainer title="Distribución de Clasificaciones (Datos Simulados)">
-              <ResponsiveContainer width="100%" height={300}>
-                <PieChart>
-                  <Pie
-                    data={classificationData}
-                    dataKey="value"
-                    nameKey="name"
-                    cx="50%"
-                    cy="50%"
-                    outerRadius={100}
-                    fill="#8884d8"
-                    labelLine={false}
-                    label={({ name, percent }) => `${name}: ${(percent * 100).toFixed(0)}%`}
-                  >
-                    {classificationData.map((entry, index) => (
-                      <Cell key={`cell-${index}`} fill={entry.color} />
-                    ))}
-                  </Pie>
-                  <Tooltip />
-                  <Legend verticalAlign="bottom" height={36} iconType="circle" />
-                </PieChart>
-              </ResponsiveContainer>
-            </ChartContainer>
-          </div>
-
-          <ChartContainer title="Resultados Acumulados por Misión (Datos Simulados)">
-            <ResponsiveContainer width="100%" height={400}>
-              <BarChart data={predictionsByMission} margin={{ top: 20, right: 30, left: 20, bottom: 5 }}>
-                <CartesianGrid strokeDasharray="3 3" stroke="#374151" />
-                <XAxis dataKey="name" stroke="#9CA3AF" />
-                <YAxis stroke="#9CA3AF" />
-                <Tooltip contentStyle={{ backgroundColor: '#1E3A8A', border: '1px solid #3B82F6', borderRadius: '8px', color: '#fff' }} />
-                <Legend verticalAlign="top" height={36} iconType="square" />
-                <Bar dataKey="exoplanets" stackId="a" fill={COLORS.EXOPLANET} name="Exoplanetas Confirmados" />
-                <Bar dataKey="candidates" stackId="a" fill={COLORS.CANDIDATE} name="Candidatos" />
-                <Bar dataKey="false_positives" stackId="a" fill={COLORS.FALSE_POSITIVE} name="Falsos Positivos" />
-              </BarChart>
-            </ResponsiveContainer>
-          </ChartContainer>
-
-          <ChartContainer title="Tendencia de Detección (Datos Simulados)">
-            <ResponsiveContainer width="100%" height={300}>
-              <BarChart data={discoveryTrend} margin={{ top: 20, right: 30, left: 20, bottom: 5 }}>
-                <CartesianGrid strokeDasharray="3 3" stroke="#374151" />
-                <XAxis dataKey="year" stroke="#9CA3AF" />
-                <YAxis stroke="#9CA3AF" />
-                <Tooltip formatter={(value: number) => [value, 'Detecciones KOI']} contentStyle={{ backgroundColor: '#1E3A8A', border: '1px solid #3B82F6', borderRadius: '8px', color: '#fff'}} />
-                <Bar dataKey="discoveries" fill={COLORS.TREND} radius={[5, 5, 0, 0]} />
-              </BarChart>
-            </ResponsiveContainer>
-          </ChartContainer>
-        </>
-      );
-  };
-  
-  // --- RENDERIZADO PRINCIPAL ---
-  return (
-    <div className="max-w-7xl mx-auto p-4 sm:p-6 lg:p-8 text-white font-space bg-gray-900 min-h-screen">
-      <script src="https://cdn.tailwindcss.com"></script>
-      <style>{`
-        .text-planet-green { color: #4ade80; }
-        .text-star-yellow { color: #facc15; }
-        .text-exoplanet-orange { color: #f97316; }
-        .bg-space-dark\/50 { background-color: rgba(13, 17, 23, 0.5); }
-        .border-space-blue\/30 { border-color: rgba(59, 130, 246, 0.3); }
-        .font-space { font-family: 'Inter', sans-serif; }
-        @keyframes spin { from { transform: rotate(0deg); } to { transform: rotate(360deg); } }
-        .animate-spin-slow { animation: spin 2s linear infinite; }
-      `}</style>
-      
-      <h1 className="text-4xl font-space font-extrabold mb-6 text-center text-white border-b border-gray-700 pb-3">
-        Explorador Global de Exoplanetas
-      </h1>
-
-      {error && (
-          <div className="bg-orange-900/50 border border-orange-400 text-orange-100 p-4 rounded-lg mb-6 flex items-center">
-              <span className="font-bold mr-2">¡ADVERTENCIA!</span> {error}
-          </div>
-      )}
-
-      {/* Selector de Vistas */}
-      <div className="flex justify-center mb-8">
-          <button 
-              onClick={() => setViewMode('dashboard')}
-              className={`px-6 py-3 text-lg font-semibold rounded-l-xl transition-all duration-300 flex items-center space-x-2 ${
-                  viewMode === 'dashboard' ? 'bg-exoplanet-orange text-gray-900 shadow-xl' : 'bg-gray-700 text-gray-300 hover:bg-gray-600'
-              }`}
-          >
-              <Layers className="h-5 w-5" /> <span>Dashboard (Gráficos)</span>
-          </button>
-          <button 
-              onClick={() => setViewMode('table')}
-              className={`px-6 py-3 text-lg font-semibold rounded-r-xl transition-all duration-300 flex items-center space-x-2 ${
-                  viewMode === 'table' ? 'bg-exoplanet-orange text-gray-900 shadow-xl' : 'bg-gray-700 text-gray-300 hover:bg-gray-600'
-              }`}
-          >
-              <Table className="h-5 w-5" /> <span>Tabla Interactiva (PS)</span>
-          </button>
-      </div>
-
-      {isLoading ? (
-        <div className="flex flex-col items-center justify-center h-96">
-          <Loader className="h-16 w-16 text-exoplanet-orange animate-spin-slow" />
-          <p className="mt-4 text-xl text-gray-400">Simulando la carga de datos...</p>
-        </div>
-      ) : (
-        viewMode === 'dashboard' ? <DashboardView /> : <InteractiveTableView />
-      )}
-    </div>
-  );
-};
-
->>>>>>> b235f2e8
-export default Dashboard;+};