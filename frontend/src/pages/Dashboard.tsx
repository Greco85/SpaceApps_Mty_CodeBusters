--- conflicted
+++ resolved
@@ -1,274 +1,271 @@
-import React, { useState } from 'react';
-import Chatbot from '../components/Chatbot.tsx';
-import Planet3D from '../components/Planet3D.tsx';
-import { BarChart, Bar, XAxis, YAxis, CartesianGrid, Tooltip, ResponsiveContainer, PieChart, Pie, Cell } from 'recharts';
-import { TrendingUp, Globe, Star, Target } from 'lucide-react';
-
-const Dashboard: React.FC = () => {
-  const [sampleRows, setSampleRows] = useState<any[] | null>(null);
-  const [simResult, setSimResult] = useState<any | null>(null);
-  const [isSimulating, setIsSimulating] = useState(false);
-  // Datos de ejemplo - reemplazar con datos reales de la API
-  const modelPerformance = [
-    { metric: 'Precisión', value: 94.2 },
-    { metric: 'Recall', value: 91.8 },
-    { metric: 'F1-Score', value: 93.0 },
-    { metric: 'AUC-ROC', value: 96.5 },
-  ];
-
-  const predictionsByMission = [
-    { name: 'Kepler', exoplanets: 120, candidates: 45, false_positives: 15 },
-    { name: 'K2', exoplanets: 89, candidates: 32, false_positives: 12 },
-    { name: 'TESS', exoplanets: 156, candidates: 67, false_positives: 23 },
-  ];
-
-  const discoveryTrend = [
-    { year: '2019', discoveries: 45 },
-    { year: '2020', discoveries: 67 },
-    { year: '2021', discoveries: 89 },
-    { year: '2022', discoveries: 112 },
-    { year: '2023', discoveries: 134 },
-    { year: '2024', discoveries: 156 },
-  ];
-
-  const classificationData = [
-    { name: 'Exoplanetas Confirmados', value: 365, color: '#10B981' },
-    { name: 'Candidatos', value: 144, color: '#FDE047' },
-    { name: 'Falsos Positivos', value: 50, color: '#EF4444' },
-  ];
-
-  return (
-    <div className="max-w-7xl mx-auto">
-      <h1 className="text-4xl font-space font-bold mb-8 text-center">
-        Dashboard de Rendimiento
-      </h1>
-
-      {/* Stats Cards */}
-      <div className="grid md:grid-cols-2 lg:grid-cols-4 gap-6 mb-8">
-        <StatCard
-          icon={Target}
-          title="Precisión del Modelo"
-          value="70%"
-          change="+2.1%"
-          positive={true}
-        />
-        <StatCard
-          icon={Globe}
-          title="Exoplanetas Detectados"
-          value="365"
-          change="+23 este mes"
-          positive={true}
-        />
-        <StatCard
-          icon={Star}
-          title="Candidatos Activos"
-          value="144"
-          change="+8 nuevos"
-          positive={true}
-        />
-        <StatCard
-          icon={TrendingUp}
-          title="Tasa de Descubrimiento"
-          value="12.3/día"
-          change="+1.2"
-          positive={true}
-        />
-      </div>
-
-      {/* Charts Grid */}
-      <div className="grid lg:grid-cols-2 gap-8 mb-8">
-        {/* Model Performance */}
-        <div className="bg-space-dark/50 backdrop-blur-sm border border-space-blue/30 rounded-lg p-6">
-          <h3 className="text-xl font-semibold mb-4">Rendimiento del Modelo</h3>
-          <ResponsiveContainer width="100%" height={300}>
-            <BarChart data={modelPerformance}>
-              <CartesianGrid strokeDasharray="3 3" stroke="#374151" />
-              <XAxis dataKey="metric" stroke="#9CA3AF" />
-              <YAxis stroke="#9CA3AF" />
-              <Tooltip 
-                contentStyle={{ 
-                  backgroundColor: '#1E3A8A', 
-                  border: '1px solid #3B82F6',
-                  borderRadius: '8px'
-                }} 
-              />
-              <Bar dataKey="value" fill="#F97316" />
-            </BarChart>
-          </ResponsiveContainer>
-        </div>
-
-        {/* Classification Distribution */}
-        <div className="bg-space-dark/50 backdrop-blur-sm border border-space-blue/30 rounded-lg p-6">
-          <h3 className="text-xl font-semibold mb-4">Distribución de Clasificaciones</h3>
-          <ResponsiveContainer width="100%" height={300}>
-            <PieChart>
-              <Pie
-                data={classificationData}
-                cx="50%"
-                cy="50%"
-                outerRadius={100}
-                dataKey="value"
-                label={({ name, percent }) => `${name}: ${(percent * 100).toFixed(0)}%`}
-              >
-                {classificationData.map((entry, index) => (
-                  <Cell key={`cell-${index}`} fill={entry.color} />
-                ))}
-              </Pie>
-              <Tooltip />
-            </PieChart>
-          </ResponsiveContainer>
-        </div>
-      </div>
-
-      {/* Mission Comparison */}
-      <div className="bg-space-dark/50 backdrop-blur-sm border border-space-blue/30 rounded-lg p-6 mb-8">
-        <h3 className="text-xl font-semibold mb-4">Comparación por Misión</h3>
-        <ResponsiveContainer width="100%" height={400}>
-          <BarChart data={predictionsByMission}>
-            <CartesianGrid strokeDasharray="3 3" stroke="#374151" />
-            <XAxis dataKey="name" stroke="#9CA3AF" />
-            <YAxis stroke="#9CA3AF" />
-            <Tooltip 
-              contentStyle={{ 
-                backgroundColor: '#1E3A8A', 
-                border: '1px solid #3B82F6',
-                borderRadius: '8px'
-              }} 
-            />
-            <Bar dataKey="exoplanets" stackId="a" fill="#10B981" name="Exoplanetas" />
-            <Bar dataKey="candidates" stackId="a" fill="#FDE047" name="Candidatos" />
-            <Bar dataKey="false_positives" stackId="a" fill="#EF4444" name="Falsos Positivos" />
-          </BarChart>
-        </ResponsiveContainer>
-      </div>
-
-      {/* Discovery Trend */}
-      <div className="bg-space-dark/50 backdrop-blur-sm border border-space-blue/30 rounded-lg p-6">
-        <h3 className="text-xl font-semibold mb-4">Tendencia de Descubrimientos</h3>
-        <ResponsiveContainer width="100%" height={300}>
-          <BarChart data={discoveryTrend}>
-            <CartesianGrid strokeDasharray="3 3" stroke="#374151" />
-            <XAxis dataKey="year" stroke="#9CA3AF" />
-            <YAxis stroke="#9CA3AF" />
-            <Tooltip 
-              contentStyle={{ 
-                backgroundColor: '#1E3A8A', 
-                border: '1px solid #3B82F6',
-                borderRadius: '8px'
-              }} 
-            />
-            <Bar dataKey="discoveries" fill="#8B5CF6" />
-          </BarChart>
-        </ResponsiveContainer>
-      </div>
-
-      {/* Chatbot */}
-      <div className="mt-8">
-        <Chatbot />
-      </div>
-
-      {/* Quick CSV simulation test */}
-      <div className="mt-8">
-        <div className="bg-space-dark/50 backdrop-blur-sm border border-space-blue/30 rounded-lg p-6">
-          <h3 className="text-xl font-semibold mb-3">Prueba de simulación (CSV de repo)</h3>
-          <div className="flex items-center space-x-3 mb-4">
-            <button
-              className="px-4 py-2 bg-blue-600 text-white rounded"
-              onClick={async () => {
-                setIsSimulating(true);
-                try {
-                  // load sample rows
-                  const res = await fetch('/api/v1/analysis/sample');
-                  if (!res.ok) throw new Error('No se pudo cargar sample');
-                  const json = await res.json();
-                  const rows = json.rows || [];
-                  setSampleRows(rows);
-                  if (rows.length > 0) {
-                    // simulate using first row
-                    const r = rows[0];
-                    const payload = {
-                      orbital_period: Number(r.orbital_period || r.period || 0),
-                      transit_duration: Number(r.transit_duration || r.duration || 0),
-                      transit_depth: Number(r.transit_depth || r.depth || 0),
-                      stellar_radius: Number(r.stellar_radius || r.radius || 1.0),
-                    };
-                    const p = await fetch('/api/v1/analysis/predict', {
-                      method: 'POST',
-                      headers: { 'Content-Type': 'application/json' },
-                      body: JSON.stringify(payload)
-                    });
-                    if (!p.ok) {
-                      const txt = await p.text();
-                      throw new Error(`Predict failed: ${p.status} ${txt}`);
-                    }
-                    const pj = await p.json();
-                    setSimResult({
-                      prediction: pj.prediction,
-                      confidence: pj.confidence,
-                      features: {
-                        orbital_period: pj.features_analyzed?.orbital_period || payload.orbital_period,
-                        transit_duration: pj.features_analyzed?.transit_duration || payload.transit_duration,
-                        transit_depth: pj.features_analyzed?.transit_depth || payload.transit_depth,
-                        stellar_radius: pj.features_analyzed?.stellar_radius || payload.stellar_radius,
-                      }
-                    });
-                  } else {
-                    alert('No hay filas en el CSV de ejemplo');
-                  }
-                } catch (err: any) {
-                  alert('Error simulando: ' + err.message);
-                } finally {
-                  setIsSimulating(false);
-                }
-              }}
-              disabled={isSimulating}
-            >
-              {isSimulating ? 'Simulando...' : 'Simular primera fila del CSV'}
-            </button>
-            <div className="text-sm text-gray-400">{sampleRows ? `${sampleRows.length} filas cargadas` : ''}</div>
-          </div>
-
-          {simResult && (
-            <div>
-              <h4 className="text-lg font-medium mb-2">Resultado de la simulación</h4>
-              <div className="mb-4">Predicción: <strong>{simResult.prediction}</strong> — Confianza: {(simResult.confidence*100 || 0).toFixed(1)}%</div>
-              <div className="grid md:grid-cols-2 gap-4">
-                <div className="bg-transparent p-2 rounded">
-                  <Planet3D radius={Math.max(6, Math.sqrt(Math.abs(simResult.features.transit_depth || 0.01)) * 60)} />
-                </div>
-              </div>
-            </div>
-          )}
-        </div>
-      </div>
-    </div>
-  );
-};
-
-interface StatCardProps {
-  icon: React.ComponentType<any>;
-  title: string;
-  value: string;
-  change: string;
-  positive: boolean;
-}
-
-const StatCard: React.FC<StatCardProps> = ({ icon: Icon, title, value, change, positive }) => (
-  <div className="bg-space-dark/50 backdrop-blur-sm border border-space-blue/30 rounded-lg p-6">
-    <div className="flex items-center justify-between mb-4">
-      <Icon className="h-8 w-8 text-exoplanet-orange" />
-      <span className={`text-sm font-medium ${positive ? 'text-green-400' : 'text-red-400'}`}>
-        {change}
-      </span>
-    </div>
-    <h3 className="text-2xl font-bold mb-1">{value}</h3>
-    <p className="text-gray-400 text-sm">{title}</p>
-  </div>
-);
-
-export default Dashboard;
-<<<<<<< HEAD
-=======
-
->>>>>>> 756ea779
-
+import React, { useState } from 'react';
+import Chatbot from '../components/Chatbot.tsx';
+import Planet3D from '../components/Planet3D.tsx';
+import { BarChart, Bar, XAxis, YAxis, CartesianGrid, Tooltip, ResponsiveContainer, PieChart, Pie, Cell } from 'recharts';
+import { TrendingUp, Globe, Star, Target } from 'lucide-react';
+
+const Dashboard: React.FC = () => {
+  const [sampleRows, setSampleRows] = useState<any[] | null>(null);
+  const [simResult, setSimResult] = useState<any | null>(null);
+  const [isSimulating, setIsSimulating] = useState(false);
+  // Datos de ejemplo - reemplazar con datos reales de la API
+  const modelPerformance = [
+    { metric: 'Precisión', value: 94.2 },
+    { metric: 'Recall', value: 91.8 },
+    { metric: 'F1-Score', value: 93.0 },
+    { metric: 'AUC-ROC', value: 96.5 },
+  ];
+
+  const predictionsByMission = [
+    { name: 'Kepler', exoplanets: 120, candidates: 45, false_positives: 15 },
+    { name: 'K2', exoplanets: 89, candidates: 32, false_positives: 12 },
+    { name: 'TESS', exoplanets: 156, candidates: 67, false_positives: 23 },
+  ];
+
+  const discoveryTrend = [
+    { year: '2019', discoveries: 45 },
+    { year: '2020', discoveries: 67 },
+    { year: '2021', discoveries: 89 },
+    { year: '2022', discoveries: 112 },
+    { year: '2023', discoveries: 134 },
+    { year: '2024', discoveries: 156 },
+  ];
+
+  const classificationData = [
+    { name: 'Exoplanetas Confirmados', value: 365, color: '#10B981' },
+    { name: 'Candidatos', value: 144, color: '#FDE047' },
+    { name: 'Falsos Positivos', value: 50, color: '#EF4444' },
+  ];
+
+  return (
+    <div className="max-w-7xl mx-auto">
+      <h1 className="text-4xl font-space font-bold mb-8 text-center">
+        Dashboard de Rendimiento
+      </h1>
+
+      {/* Stats Cards */}
+      <div className="grid md:grid-cols-2 lg:grid-cols-4 gap-6 mb-8">
+        <StatCard
+          icon={Target}
+          title="Precisión del Modelo"
+          value="70%"
+          change="+2.1%"
+          positive={true}
+        />
+        <StatCard
+          icon={Globe}
+          title="Exoplanetas Detectados"
+          value="365"
+          change="+23 este mes"
+          positive={true}
+        />
+        <StatCard
+          icon={Star}
+          title="Candidatos Activos"
+          value="144"
+          change="+8 nuevos"
+          positive={true}
+        />
+        <StatCard
+          icon={TrendingUp}
+          title="Tasa de Descubrimiento"
+          value="12.3/día"
+          change="+1.2"
+          positive={true}
+        />
+      </div>
+
+      {/* Charts Grid */}
+      <div className="grid lg:grid-cols-2 gap-8 mb-8">
+        {/* Model Performance */}
+        <div className="bg-space-dark/50 backdrop-blur-sm border border-space-blue/30 rounded-lg p-6">
+          <h3 className="text-xl font-semibold mb-4">Rendimiento del Modelo</h3>
+          <ResponsiveContainer width="100%" height={300}>
+            <BarChart data={modelPerformance}>
+              <CartesianGrid strokeDasharray="3 3" stroke="#374151" />
+              <XAxis dataKey="metric" stroke="#9CA3AF" />
+              <YAxis stroke="#9CA3AF" />
+              <Tooltip 
+                contentStyle={{ 
+                  backgroundColor: '#1E3A8A', 
+                  border: '1px solid #3B82F6',
+                  borderRadius: '8px'
+                }} 
+              />
+              <Bar dataKey="value" fill="#F97316" />
+            </BarChart>
+          </ResponsiveContainer>
+        </div>
+
+        {/* Classification Distribution */}
+        <div className="bg-space-dark/50 backdrop-blur-sm border border-space-blue/30 rounded-lg p-6">
+          <h3 className="text-xl font-semibold mb-4">Distribución de Clasificaciones</h3>
+          <ResponsiveContainer width="100%" height={300}>
+            <PieChart>
+              <Pie
+                data={classificationData}
+                cx="50%"
+                cy="50%"
+                outerRadius={100}
+                dataKey="value"
+                label={({ name, percent }) => `${name}: ${(percent * 100).toFixed(0)}%`}
+              >
+                {classificationData.map((entry, index) => (
+                  <Cell key={`cell-${index}`} fill={entry.color} />
+                ))}
+              </Pie>
+              <Tooltip />
+            </PieChart>
+          </ResponsiveContainer>
+        </div>
+      </div>
+
+      {/* Mission Comparison */}
+      <div className="bg-space-dark/50 backdrop-blur-sm border border-space-blue/30 rounded-lg p-6 mb-8">
+        <h3 className="text-xl font-semibold mb-4">Comparación por Misión</h3>
+        <ResponsiveContainer width="100%" height={400}>
+          <BarChart data={predictionsByMission}>
+            <CartesianGrid strokeDasharray="3 3" stroke="#374151" />
+            <XAxis dataKey="name" stroke="#9CA3AF" />
+            <YAxis stroke="#9CA3AF" />
+            <Tooltip 
+              contentStyle={{ 
+                backgroundColor: '#1E3A8A', 
+                border: '1px solid #3B82F6',
+                borderRadius: '8px'
+              }} 
+            />
+            <Bar dataKey="exoplanets" stackId="a" fill="#10B981" name="Exoplanetas" />
+            <Bar dataKey="candidates" stackId="a" fill="#FDE047" name="Candidatos" />
+            <Bar dataKey="false_positives" stackId="a" fill="#EF4444" name="Falsos Positivos" />
+          </BarChart>
+        </ResponsiveContainer>
+      </div>
+
+      {/* Discovery Trend */}
+      <div className="bg-space-dark/50 backdrop-blur-sm border border-space-blue/30 rounded-lg p-6">
+        <h3 className="text-xl font-semibold mb-4">Tendencia de Descubrimientos</h3>
+        <ResponsiveContainer width="100%" height={300}>
+          <BarChart data={discoveryTrend}>
+            <CartesianGrid strokeDasharray="3 3" stroke="#374151" />
+            <XAxis dataKey="year" stroke="#9CA3AF" />
+            <YAxis stroke="#9CA3AF" />
+            <Tooltip 
+              contentStyle={{ 
+                backgroundColor: '#1E3A8A', 
+                border: '1px solid #3B82F6',
+                borderRadius: '8px'
+              }} 
+            />
+            <Bar dataKey="discoveries" fill="#8B5CF6" />
+          </BarChart>
+        </ResponsiveContainer>
+      </div>
+
+      {/* Chatbot */}
+      <div className="mt-8">
+        <Chatbot />
+      </div>
+
+      {/* Quick CSV simulation test */}
+      <div className="mt-8">
+        <div className="bg-space-dark/50 backdrop-blur-sm border border-space-blue/30 rounded-lg p-6">
+          <h3 className="text-xl font-semibold mb-3">Prueba de simulación (CSV de repo)</h3>
+          <div className="flex items-center space-x-3 mb-4">
+            <button
+              className="px-4 py-2 bg-blue-600 text-white rounded"
+              onClick={async () => {
+                setIsSimulating(true);
+                try {
+                  // load sample rows
+                  const res = await fetch('/api/v1/analysis/sample');
+                  if (!res.ok) throw new Error('No se pudo cargar sample');
+                  const json = await res.json();
+                  const rows = json.rows || [];
+                  setSampleRows(rows);
+                  if (rows.length > 0) {
+                    // simulate using first row
+                    const r = rows[0];
+                    const payload = {
+                      orbital_period: Number(r.orbital_period || r.period || 0),
+                      transit_duration: Number(r.transit_duration || r.duration || 0),
+                      transit_depth: Number(r.transit_depth || r.depth || 0),
+                      stellar_radius: Number(r.stellar_radius || r.radius || 1.0),
+                    };
+                    const p = await fetch('/api/v1/analysis/predict', {
+                      method: 'POST',
+                      headers: { 'Content-Type': 'application/json' },
+                      body: JSON.stringify(payload)
+                    });
+                    if (!p.ok) {
+                      const txt = await p.text();
+                      throw new Error(`Predict failed: ${p.status} ${txt}`);
+                    }
+                    const pj = await p.json();
+                    setSimResult({
+                      prediction: pj.prediction,
+                      confidence: pj.confidence,
+                      features: {
+                        orbital_period: pj.features_analyzed?.orbital_period || payload.orbital_period,
+                        transit_duration: pj.features_analyzed?.transit_duration || payload.transit_duration,
+                        transit_depth: pj.features_analyzed?.transit_depth || payload.transit_depth,
+                        stellar_radius: pj.features_analyzed?.stellar_radius || payload.stellar_radius,
+                      }
+                    });
+                  } else {
+                    alert('No hay filas en el CSV de ejemplo');
+                  }
+                } catch (err: any) {
+                  alert('Error simulando: ' + err.message);
+                } finally {
+                  setIsSimulating(false);
+                }
+              }}
+              disabled={isSimulating}
+            >
+              {isSimulating ? 'Simulando...' : 'Simular primera fila del CSV'}
+            </button>
+            <div className="text-sm text-gray-400">{sampleRows ? `${sampleRows.length} filas cargadas` : ''}</div>
+          </div>
+
+          {simResult && (
+            <div>
+              <h4 className="text-lg font-medium mb-2">Resultado de la simulación</h4>
+              <div className="mb-4">Predicción: <strong>{simResult.prediction}</strong> — Confianza: {(simResult.confidence*100 || 0).toFixed(1)}%</div>
+              <div className="grid md:grid-cols-2 gap-4">
+                <div className="bg-transparent p-2 rounded">
+                  <Planet3D radius={Math.max(6, Math.sqrt(Math.abs(simResult.features.transit_depth || 0.01)) * 60)} />
+                </div>
+              </div>
+            </div>
+          )}
+        </div>
+      </div>
+    </div>
+  );
+};
+
+interface StatCardProps {
+  icon: React.ComponentType<any>;
+  title: string;
+  value: string;
+  change: string;
+  positive: boolean;
+}
+
+const StatCard: React.FC<StatCardProps> = ({ icon: Icon, title, value, change, positive }) => (
+  <div className="bg-space-dark/50 backdrop-blur-sm border border-space-blue/30 rounded-lg p-6">
+    <div className="flex items-center justify-between mb-4">
+      <Icon className="h-8 w-8 text-exoplanet-orange" />
+      <span className={`text-sm font-medium ${positive ? 'text-green-400' : 'text-red-400'}`}>
+        {change}
+      </span>
+    </div>
+    <h3 className="text-2xl font-bold mb-1">{value}</h3>
+    <p className="text-gray-400 text-sm">{title}</p>
+  </div>
+);
+
+export default Dashboard;
+
+