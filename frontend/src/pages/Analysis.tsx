import React, { useState } from 'react';
import { Upload, FileText, BarChart3, AlertCircle } from 'lucide-react';

interface AnalysisResult {
  prediction: 'exoplanet' | 'candidate' | 'false_positive';
  confidence: number;
  features: {
    orbital_period: number;
    transit_duration: number;
    transit_depth: number;
    stellar_radius: number;
  };
}

const Analysis: React.FC = () => {
  const [isUploading, setIsUploading] = useState(false);
  const [analysisResult, setAnalysisResult] = useState<AnalysisResult | null>(null);
  const [selectedFile, setSelectedFile] = useState<File | null>(null);
  const [sampleRows, setSampleRows] = useState<any[] | null>(null);
  const [selectedRowIndex, setSelectedRowIndex] = useState<number | null>(null);

  const handleFileUpload = async (event: React.ChangeEvent<HTMLInputElement>) => {
    const file = event.target.files?.[0];
    if (!file) return;

    setSelectedFile(file);
    setIsUploading(true);

    try {
      const form = new FormData();
      form.append('file', file, file.name);

      const res = await fetch('/api/v1/analysis/upload', {
        method: 'POST',
        body: form,
      });

      if (!res.ok) {
        const txt = await res.text();
        throw new Error(`Server error: ${res.status} ${txt}`);
      }

      const json = await res.json();

      // Map backend shape to frontend shape
      setAnalysisResult({
        prediction: json.prediction,
        confidence: json.confidence,
        features: {
          orbital_period: json.features_analyzed?.orbital_period || 0,
          transit_duration: json.features_analyzed?.transit_duration || 0,
          transit_depth: json.features_analyzed?.transit_depth || 0,
          stellar_radius: json.features_analyzed?.stellar_radius || 0,
        }
      });
    } catch (err: any) {
      console.error('Upload error', err);
      alert('Error al procesar el archivo: ' + err.message);
    } finally {
      setIsUploading(false);
    }
  };

  const loadSample = async () => {
    setIsUploading(true);
    try {
      const res = await fetch('/api/v1/analysis/sample');
      if (!res.ok) throw new Error(`Sample load failed: ${res.status}`);
      const json = await res.json();
      setSampleRows(json.rows || []);
    } catch (err: any) {
      alert('No se pudo cargar sample: ' + err.message);
    } finally {
      setIsUploading(false);
    }
  };

  const analyzeRow = async (idx: number) => {
    const row = sampleRows?.[idx];
    if (!row) return;
    setIsUploading(true);
    try {
      const payload = {
        orbital_period: Number(row.orbital_period || row.period || 0),
        transit_duration: Number(row.transit_duration || row.duration || 0),
        transit_depth: Number(row.transit_depth || row.depth || 0),
        stellar_radius: Number(row.stellar_radius || row.radius || 1.0),
        stellar_mass: Number(row.stellar_mass || row.mass || 1.0),
        stellar_temperature: Number(row.stellar_temperature || row.temperature || 5778)
      };

      const res = await fetch('/api/v1/analysis/predict', {
        method: 'POST',
        headers: { 'Content-Type': 'application/json' },
        body: JSON.stringify(payload)
      });

      if (!res.ok) {
        const txt = await res.text();
        throw new Error(`Predict failed: ${res.status} ${txt}`);
      }
      const json = await res.json();
      setAnalysisResult({
        prediction: json.prediction,
        confidence: json.confidence,
        features: {
          orbital_period: json.features_analyzed?.orbital_period || payload.orbital_period,
          transit_duration: json.features_analyzed?.transit_duration || payload.transit_duration,
          transit_depth: json.features_analyzed?.transit_depth || payload.transit_depth,
          stellar_radius: json.features_analyzed?.stellar_radius || payload.stellar_radius,
        }
      });
      setSelectedRowIndex(idx);
    } catch (err: any) {
      alert('Error analizando fila: ' + err.message);
    } finally {
      setIsUploading(false);
    }
  };

  const getPredictionColor = (prediction: string) => {
    switch (prediction) {
      case 'exoplanet': return 'text-planet-green';
      case 'candidate': return 'text-star-yellow';
      case 'false_positive': return 'text-red-400';
      default: return 'text-gray-400';
    }
  };

  const getPredictionLabel = (prediction: string) => {
    switch (prediction) {
      case 'exoplanet': return 'Exoplaneta Confirmado';
      case 'candidate': return 'Candidato a Planeta';
      case 'false_positive': return 'Falso Positivo';
      default: return 'Desconocido';
    }
  };

  return (
    <div className="max-w-4xl mx-auto">
      <h1 className="text-4xl font-space font-bold mb-8 text-center">
        Análisis de Exoplanetas
      </h1>

      {/* Upload Section */}
      <div className="bg-space-dark/50 backdrop-blur-sm border border-space-blue/30 rounded-lg p-8 mb-8">
        <h2 className="text-2xl font-semibold mb-4 flex items-center space-x-2">
          <Upload className="h-6 w-6 text-exoplanet-orange" />
          <span>Cargar Datos</span>
        </h2>
        
        <div className="border-2 border-dashed border-space-blue/50 rounded-lg p-8 text-center hover:border-exoplanet-orange/50 transition-colors duration-200">
          <input
            type="file"
            accept=".csv,.json"
            onChange={handleFileUpload}
            className="hidden"
            id="file-upload"
          />
          <label
            htmlFor="file-upload"
            className="cursor-pointer flex flex-col items-center space-y-4"
          >
            <FileText className="h-12 w-12 text-gray-400" />
            <div>
              <p className="text-lg font-semibold">
                {selectedFile ? selectedFile.name : 'Selecciona un archivo CSV'}
              </p>
              <p className="text-gray-400">
                Formatos soportados: CSV, JSON
              </p>
            </div>
          </label>
        </div>

        <div className="mt-4 flex items-center space-x-3">
          <label htmlFor="file-upload" className="cursor-pointer">
            <span className="inline-block px-4 py-2 bg-blue-600 text-white rounded">Seleccionar archivo</span>
          </label>
          <button
            onClick={async () => {
              const el = document.getElementById('file-upload') as HTMLInputElement | null;
              if (el) el.click();
            }}
            className="px-4 py-2 bg-indigo-600 text-white rounded"
          >
            Abrir explorador
          </button>
          <button
            onClick={loadSample}
            disabled={isUploading}
            className="px-4 py-2 bg-green-600 text-white rounded"
          >
            Cargar CSV de ejemplo
          </button>
        </div>

        {isUploading && (
          <div className="mt-4 text-center">
            <div className="inline-flex items-center space-x-2 text-exoplanet-orange">
              <div className="animate-spin rounded-full h-4 w-4 border-b-2 border-exoplanet-orange"></div>
              <span>Analizando datos...</span>
            </div>
          </div>
        )}
      </div>

      {/* Sample rows table */}
      {sampleRows && (
        <div className="bg-space-dark/50 backdrop-blur-sm border border-space-blue/30 rounded-lg p-6 mb-6">
          <h3 className="text-xl font-semibold mb-3">Filas de ejemplo</h3>
          <div className="overflow-auto max-h-60">
            <table className="w-full text-sm table-auto">
              <thead>
                <tr>
                  <th className="p-1">#</th>
                  <th className="p-1">orbital_period</th>
                  <th className="p-1">transit_duration</th>
                  <th className="p-1">transit_depth</th>
                  <th className="p-1">stellar_radius</th>
                  <th className="p-1">Acción</th>
                </tr>
              </thead>
              <tbody>
                {sampleRows.map((r, i) => (
                  <tr key={i} className={i === selectedRowIndex ? 'bg-gray-100' : ''}>
                    <td className="p-1">{i + 1}</td>
                    <td className="p-1">{r.orbital_period ?? r.period ?? ''}</td>
                    <td className="p-1">{r.transit_duration ?? r.duration ?? ''}</td>
                    <td className="p-1">{r.transit_depth ?? r.depth ?? ''}</td>
                    <td className="p-1">{r.stellar_radius ?? r.radius ?? ''}</td>
                    <td className="p-1">
                      <button
                        onClick={() => analyzeRow(i)}
                        className="px-2 py-0.5 bg-indigo-600 text-white rounded"
                      >
                        Analizar
                      </button>
                    </td>
                  </tr>
                ))}
              </tbody>
            </table>
          </div>
        </div>
      )}

      {/* Results Section */}
      {analysisResult && (
        <div className="bg-space-dark/50 backdrop-blur-sm border border-space-blue/30 rounded-lg p-8">
          <h2 className="text-2xl font-semibold mb-6 flex items-center space-x-2">
            <BarChart3 className="h-6 w-6 text-exoplanet-orange" />
            <span>Resultados del Análisis</span>
          </h2>

          {/* Prediction */}
          <div className="mb-6">
            <h3 className="text-lg font-semibold mb-2">Clasificación</h3>
            <div className="flex items-center space-x-4">
              <span className={`text-2xl font-bold ${getPredictionColor(analysisResult.prediction)}`}>
                {getPredictionLabel(analysisResult.prediction)}
              </span>
              <span className="text-gray-400">
                (Confianza: {(analysisResult.confidence * 100).toFixed(1)}%)
              </span>
            </div>
          </div>

          {/* Features */}
          <div className="grid md:grid-cols-2 gap-6">
            <div>
              <h3 className="text-lg font-semibold mb-4">Características Analizadas</h3>
              <div className="space-y-3">
                <div className="flex justify-between">
                  <span className="text-gray-400">Período Orbital:</span>
                  <span className="font-semibold">{analysisResult.features.orbital_period} días</span>
                </div>
                <div className="flex justify-between">
                  <span className="text-gray-400">Duración del Tránsito:</span>
                  <span className="font-semibold">{analysisResult.features.transit_duration} horas</span>
                </div>
                <div className="flex justify-between">
                  <span className="text-gray-400">Profundidad del Tránsito:</span>
                  <span className="font-semibold">{analysisResult.features.transit_depth}</span>
                </div>
                <div className="flex justify-between">
                  <span className="text-gray-400">Radio Estelar:</span>
                  <span className="font-semibold">{analysisResult.features.stellar_radius} R☉</span>
                </div>
              </div>
            </div>

            <div>
              <h3 className="text-lg font-semibold mb-4">Interpretación</h3>
              <div className="bg-space-blue/20 rounded-lg p-4">
                <AlertCircle className="h-5 w-5 text-exoplanet-orange mb-2" />
                <p className="text-sm text-gray-300">
                  {analysisResult.prediction === 'exoplanet' && 
                    "Los datos muestran patrones consistentes con un tránsito planetario real. El período orbital y la profundidad del tránsito sugieren la presencia de un exoplaneta."
                  }
                  {analysisResult.prediction === 'candidate' && 
                    "Los datos presentan características prometedoras pero requieren observaciones adicionales para confirmación definitiva."
                  }
                  {analysisResult.prediction === 'false_positive' && 
                    "Los patrones observados probablemente se deben a variabilidad estelar, binarias eclipsantes, o artefactos instrumentales."
                  }
                </p>
              </div>
              {/* Simple inline bar chart */}
              <div className="mt-6">
                <h4 className="text-md font-medium mb-2">Visualización rápida</h4>
                <div className="w-full h-40 bg-space-dark/30 rounded-lg p-4">
                  <svg width="100%" height="100%" viewBox="0 0 400 120">
                    {(() => {
                      const keys = Object.entries(analysisResult.features);
                      const maxVal = Math.max(...keys.map(([,v]) => Number(v)), 1);
                      return keys.map(([k,v], i) => {
                        const x = 20 + i * 90;
                        const barH = (Number(v) / maxVal) * 80;
                        return (
                          <g key={k}>
                            <rect x={x} y={90 - barH} width={50} height={barH} fill="#F97316" rx={4} />
                            <text x={x + 25} y={105} textAnchor="middle" fontSize={10} fill="#E5E7EB">{k}</text>
                            <text x={x + 25} y={85 - barH} textAnchor="middle" fontSize={11} fill="#E5E7EB">{Number(v).toFixed(2)}</text>
                          </g>
                        )
                      })
                    })()}
                  </svg>
                </div>
              </div>
            </div>
          </div>

          {/* Planet simulation */}
          
        </div>
      )}
    </div>
  );
};

<<<<<<< HEAD
export default Analysis;


=======
// Small helper component for SVG planet simulation


export default Analysis;

>>>>>>> 756ea779
<|MERGE_RESOLUTION|>--- conflicted
+++ resolved
@@ -1,353 +1,347 @@
-import React, { useState } from 'react';
-import { Upload, FileText, BarChart3, AlertCircle } from 'lucide-react';
-
-interface AnalysisResult {
-  prediction: 'exoplanet' | 'candidate' | 'false_positive';
-  confidence: number;
-  features: {
-    orbital_period: number;
-    transit_duration: number;
-    transit_depth: number;
-    stellar_radius: number;
-  };
-}
-
-const Analysis: React.FC = () => {
-  const [isUploading, setIsUploading] = useState(false);
-  const [analysisResult, setAnalysisResult] = useState<AnalysisResult | null>(null);
-  const [selectedFile, setSelectedFile] = useState<File | null>(null);
-  const [sampleRows, setSampleRows] = useState<any[] | null>(null);
-  const [selectedRowIndex, setSelectedRowIndex] = useState<number | null>(null);
-
-  const handleFileUpload = async (event: React.ChangeEvent<HTMLInputElement>) => {
-    const file = event.target.files?.[0];
-    if (!file) return;
-
-    setSelectedFile(file);
-    setIsUploading(true);
-
-    try {
-      const form = new FormData();
-      form.append('file', file, file.name);
-
-      const res = await fetch('/api/v1/analysis/upload', {
-        method: 'POST',
-        body: form,
-      });
-
-      if (!res.ok) {
-        const txt = await res.text();
-        throw new Error(`Server error: ${res.status} ${txt}`);
-      }
-
-      const json = await res.json();
-
-      // Map backend shape to frontend shape
-      setAnalysisResult({
-        prediction: json.prediction,
-        confidence: json.confidence,
-        features: {
-          orbital_period: json.features_analyzed?.orbital_period || 0,
-          transit_duration: json.features_analyzed?.transit_duration || 0,
-          transit_depth: json.features_analyzed?.transit_depth || 0,
-          stellar_radius: json.features_analyzed?.stellar_radius || 0,
-        }
-      });
-    } catch (err: any) {
-      console.error('Upload error', err);
-      alert('Error al procesar el archivo: ' + err.message);
-    } finally {
-      setIsUploading(false);
-    }
-  };
-
-  const loadSample = async () => {
-    setIsUploading(true);
-    try {
-      const res = await fetch('/api/v1/analysis/sample');
-      if (!res.ok) throw new Error(`Sample load failed: ${res.status}`);
-      const json = await res.json();
-      setSampleRows(json.rows || []);
-    } catch (err: any) {
-      alert('No se pudo cargar sample: ' + err.message);
-    } finally {
-      setIsUploading(false);
-    }
-  };
-
-  const analyzeRow = async (idx: number) => {
-    const row = sampleRows?.[idx];
-    if (!row) return;
-    setIsUploading(true);
-    try {
-      const payload = {
-        orbital_period: Number(row.orbital_period || row.period || 0),
-        transit_duration: Number(row.transit_duration || row.duration || 0),
-        transit_depth: Number(row.transit_depth || row.depth || 0),
-        stellar_radius: Number(row.stellar_radius || row.radius || 1.0),
-        stellar_mass: Number(row.stellar_mass || row.mass || 1.0),
-        stellar_temperature: Number(row.stellar_temperature || row.temperature || 5778)
-      };
-
-      const res = await fetch('/api/v1/analysis/predict', {
-        method: 'POST',
-        headers: { 'Content-Type': 'application/json' },
-        body: JSON.stringify(payload)
-      });
-
-      if (!res.ok) {
-        const txt = await res.text();
-        throw new Error(`Predict failed: ${res.status} ${txt}`);
-      }
-      const json = await res.json();
-      setAnalysisResult({
-        prediction: json.prediction,
-        confidence: json.confidence,
-        features: {
-          orbital_period: json.features_analyzed?.orbital_period || payload.orbital_period,
-          transit_duration: json.features_analyzed?.transit_duration || payload.transit_duration,
-          transit_depth: json.features_analyzed?.transit_depth || payload.transit_depth,
-          stellar_radius: json.features_analyzed?.stellar_radius || payload.stellar_radius,
-        }
-      });
-      setSelectedRowIndex(idx);
-    } catch (err: any) {
-      alert('Error analizando fila: ' + err.message);
-    } finally {
-      setIsUploading(false);
-    }
-  };
-
-  const getPredictionColor = (prediction: string) => {
-    switch (prediction) {
-      case 'exoplanet': return 'text-planet-green';
-      case 'candidate': return 'text-star-yellow';
-      case 'false_positive': return 'text-red-400';
-      default: return 'text-gray-400';
-    }
-  };
-
-  const getPredictionLabel = (prediction: string) => {
-    switch (prediction) {
-      case 'exoplanet': return 'Exoplaneta Confirmado';
-      case 'candidate': return 'Candidato a Planeta';
-      case 'false_positive': return 'Falso Positivo';
-      default: return 'Desconocido';
-    }
-  };
-
-  return (
-    <div className="max-w-4xl mx-auto">
-      <h1 className="text-4xl font-space font-bold mb-8 text-center">
-        Análisis de Exoplanetas
-      </h1>
-
-      {/* Upload Section */}
-      <div className="bg-space-dark/50 backdrop-blur-sm border border-space-blue/30 rounded-lg p-8 mb-8">
-        <h2 className="text-2xl font-semibold mb-4 flex items-center space-x-2">
-          <Upload className="h-6 w-6 text-exoplanet-orange" />
-          <span>Cargar Datos</span>
-        </h2>
-        
-        <div className="border-2 border-dashed border-space-blue/50 rounded-lg p-8 text-center hover:border-exoplanet-orange/50 transition-colors duration-200">
-          <input
-            type="file"
-            accept=".csv,.json"
-            onChange={handleFileUpload}
-            className="hidden"
-            id="file-upload"
-          />
-          <label
-            htmlFor="file-upload"
-            className="cursor-pointer flex flex-col items-center space-y-4"
-          >
-            <FileText className="h-12 w-12 text-gray-400" />
-            <div>
-              <p className="text-lg font-semibold">
-                {selectedFile ? selectedFile.name : 'Selecciona un archivo CSV'}
-              </p>
-              <p className="text-gray-400">
-                Formatos soportados: CSV, JSON
-              </p>
-            </div>
-          </label>
-        </div>
-
-        <div className="mt-4 flex items-center space-x-3">
-          <label htmlFor="file-upload" className="cursor-pointer">
-            <span className="inline-block px-4 py-2 bg-blue-600 text-white rounded">Seleccionar archivo</span>
-          </label>
-          <button
-            onClick={async () => {
-              const el = document.getElementById('file-upload') as HTMLInputElement | null;
-              if (el) el.click();
-            }}
-            className="px-4 py-2 bg-indigo-600 text-white rounded"
-          >
-            Abrir explorador
-          </button>
-          <button
-            onClick={loadSample}
-            disabled={isUploading}
-            className="px-4 py-2 bg-green-600 text-white rounded"
-          >
-            Cargar CSV de ejemplo
-          </button>
-        </div>
-
-        {isUploading && (
-          <div className="mt-4 text-center">
-            <div className="inline-flex items-center space-x-2 text-exoplanet-orange">
-              <div className="animate-spin rounded-full h-4 w-4 border-b-2 border-exoplanet-orange"></div>
-              <span>Analizando datos...</span>
-            </div>
-          </div>
-        )}
-      </div>
-
-      {/* Sample rows table */}
-      {sampleRows && (
-        <div className="bg-space-dark/50 backdrop-blur-sm border border-space-blue/30 rounded-lg p-6 mb-6">
-          <h3 className="text-xl font-semibold mb-3">Filas de ejemplo</h3>
-          <div className="overflow-auto max-h-60">
-            <table className="w-full text-sm table-auto">
-              <thead>
-                <tr>
-                  <th className="p-1">#</th>
-                  <th className="p-1">orbital_period</th>
-                  <th className="p-1">transit_duration</th>
-                  <th className="p-1">transit_depth</th>
-                  <th className="p-1">stellar_radius</th>
-                  <th className="p-1">Acción</th>
-                </tr>
-              </thead>
-              <tbody>
-                {sampleRows.map((r, i) => (
-                  <tr key={i} className={i === selectedRowIndex ? 'bg-gray-100' : ''}>
-                    <td className="p-1">{i + 1}</td>
-                    <td className="p-1">{r.orbital_period ?? r.period ?? ''}</td>
-                    <td className="p-1">{r.transit_duration ?? r.duration ?? ''}</td>
-                    <td className="p-1">{r.transit_depth ?? r.depth ?? ''}</td>
-                    <td className="p-1">{r.stellar_radius ?? r.radius ?? ''}</td>
-                    <td className="p-1">
-                      <button
-                        onClick={() => analyzeRow(i)}
-                        className="px-2 py-0.5 bg-indigo-600 text-white rounded"
-                      >
-                        Analizar
-                      </button>
-                    </td>
-                  </tr>
-                ))}
-              </tbody>
-            </table>
-          </div>
-        </div>
-      )}
-
-      {/* Results Section */}
-      {analysisResult && (
-        <div className="bg-space-dark/50 backdrop-blur-sm border border-space-blue/30 rounded-lg p-8">
-          <h2 className="text-2xl font-semibold mb-6 flex items-center space-x-2">
-            <BarChart3 className="h-6 w-6 text-exoplanet-orange" />
-            <span>Resultados del Análisis</span>
-          </h2>
-
-          {/* Prediction */}
-          <div className="mb-6">
-            <h3 className="text-lg font-semibold mb-2">Clasificación</h3>
-            <div className="flex items-center space-x-4">
-              <span className={`text-2xl font-bold ${getPredictionColor(analysisResult.prediction)}`}>
-                {getPredictionLabel(analysisResult.prediction)}
-              </span>
-              <span className="text-gray-400">
-                (Confianza: {(analysisResult.confidence * 100).toFixed(1)}%)
-              </span>
-            </div>
-          </div>
-
-          {/* Features */}
-          <div className="grid md:grid-cols-2 gap-6">
-            <div>
-              <h3 className="text-lg font-semibold mb-4">Características Analizadas</h3>
-              <div className="space-y-3">
-                <div className="flex justify-between">
-                  <span className="text-gray-400">Período Orbital:</span>
-                  <span className="font-semibold">{analysisResult.features.orbital_period} días</span>
-                </div>
-                <div className="flex justify-between">
-                  <span className="text-gray-400">Duración del Tránsito:</span>
-                  <span className="font-semibold">{analysisResult.features.transit_duration} horas</span>
-                </div>
-                <div className="flex justify-between">
-                  <span className="text-gray-400">Profundidad del Tránsito:</span>
-                  <span className="font-semibold">{analysisResult.features.transit_depth}</span>
-                </div>
-                <div className="flex justify-between">
-                  <span className="text-gray-400">Radio Estelar:</span>
-                  <span className="font-semibold">{analysisResult.features.stellar_radius} R☉</span>
-                </div>
-              </div>
-            </div>
-
-            <div>
-              <h3 className="text-lg font-semibold mb-4">Interpretación</h3>
-              <div className="bg-space-blue/20 rounded-lg p-4">
-                <AlertCircle className="h-5 w-5 text-exoplanet-orange mb-2" />
-                <p className="text-sm text-gray-300">
-                  {analysisResult.prediction === 'exoplanet' && 
-                    "Los datos muestran patrones consistentes con un tránsito planetario real. El período orbital y la profundidad del tránsito sugieren la presencia de un exoplaneta."
-                  }
-                  {analysisResult.prediction === 'candidate' && 
-                    "Los datos presentan características prometedoras pero requieren observaciones adicionales para confirmación definitiva."
-                  }
-                  {analysisResult.prediction === 'false_positive' && 
-                    "Los patrones observados probablemente se deben a variabilidad estelar, binarias eclipsantes, o artefactos instrumentales."
-                  }
-                </p>
-              </div>
-              {/* Simple inline bar chart */}
-              <div className="mt-6">
-                <h4 className="text-md font-medium mb-2">Visualización rápida</h4>
-                <div className="w-full h-40 bg-space-dark/30 rounded-lg p-4">
-                  <svg width="100%" height="100%" viewBox="0 0 400 120">
-                    {(() => {
-                      const keys = Object.entries(analysisResult.features);
-                      const maxVal = Math.max(...keys.map(([,v]) => Number(v)), 1);
-                      return keys.map(([k,v], i) => {
-                        const x = 20 + i * 90;
-                        const barH = (Number(v) / maxVal) * 80;
-                        return (
-                          <g key={k}>
-                            <rect x={x} y={90 - barH} width={50} height={barH} fill="#F97316" rx={4} />
-                            <text x={x + 25} y={105} textAnchor="middle" fontSize={10} fill="#E5E7EB">{k}</text>
-                            <text x={x + 25} y={85 - barH} textAnchor="middle" fontSize={11} fill="#E5E7EB">{Number(v).toFixed(2)}</text>
-                          </g>
-                        )
-                      })
-                    })()}
-                  </svg>
-                </div>
-              </div>
-            </div>
-          </div>
-
-          {/* Planet simulation */}
-          
-        </div>
-      )}
-    </div>
-  );
-};
-
-<<<<<<< HEAD
-export default Analysis;
-
-
-=======
-// Small helper component for SVG planet simulation
-
-
-export default Analysis;
-
->>>>>>> 756ea779
+import React, { useState } from 'react';
+import { Upload, FileText, BarChart3, AlertCircle } from 'lucide-react';
+
+interface AnalysisResult {
+  prediction: 'exoplanet' | 'candidate' | 'false_positive';
+  confidence: number;
+  features: {
+    orbital_period: number;
+    transit_duration: number;
+    transit_depth: number;
+    stellar_radius: number;
+  };
+}
+
+const Analysis: React.FC = () => {
+  const [isUploading, setIsUploading] = useState(false);
+  const [analysisResult, setAnalysisResult] = useState<AnalysisResult | null>(null);
+  const [selectedFile, setSelectedFile] = useState<File | null>(null);
+  const [sampleRows, setSampleRows] = useState<any[] | null>(null);
+  const [selectedRowIndex, setSelectedRowIndex] = useState<number | null>(null);
+
+  const handleFileUpload = async (event: React.ChangeEvent<HTMLInputElement>) => {
+    const file = event.target.files?.[0];
+    if (!file) return;
+
+    setSelectedFile(file);
+    setIsUploading(true);
+
+    try {
+      const form = new FormData();
+      form.append('file', file, file.name);
+
+      const res = await fetch('/api/v1/analysis/upload', {
+        method: 'POST',
+        body: form,
+      });
+
+      if (!res.ok) {
+        const txt = await res.text();
+        throw new Error(`Server error: ${res.status} ${txt}`);
+      }
+
+      const json = await res.json();
+
+      // Map backend shape to frontend shape
+      setAnalysisResult({
+        prediction: json.prediction,
+        confidence: json.confidence,
+        features: {
+          orbital_period: json.features_analyzed?.orbital_period || 0,
+          transit_duration: json.features_analyzed?.transit_duration || 0,
+          transit_depth: json.features_analyzed?.transit_depth || 0,
+          stellar_radius: json.features_analyzed?.stellar_radius || 0,
+        }
+      });
+    } catch (err: any) {
+      console.error('Upload error', err);
+      alert('Error al procesar el archivo: ' + err.message);
+    } finally {
+      setIsUploading(false);
+    }
+  };
+
+  const loadSample = async () => {
+    setIsUploading(true);
+    try {
+      const res = await fetch('/api/v1/analysis/sample');
+      if (!res.ok) throw new Error(`Sample load failed: ${res.status}`);
+      const json = await res.json();
+      setSampleRows(json.rows || []);
+    } catch (err: any) {
+      alert('No se pudo cargar sample: ' + err.message);
+    } finally {
+      setIsUploading(false);
+    }
+  };
+
+  const analyzeRow = async (idx: number) => {
+    const row = sampleRows?.[idx];
+    if (!row) return;
+    setIsUploading(true);
+    try {
+      const payload = {
+        orbital_period: Number(row.orbital_period || row.period || 0),
+        transit_duration: Number(row.transit_duration || row.duration || 0),
+        transit_depth: Number(row.transit_depth || row.depth || 0),
+        stellar_radius: Number(row.stellar_radius || row.radius || 1.0),
+        stellar_mass: Number(row.stellar_mass || row.mass || 1.0),
+        stellar_temperature: Number(row.stellar_temperature || row.temperature || 5778)
+      };
+
+      const res = await fetch('/api/v1/analysis/predict', {
+        method: 'POST',
+        headers: { 'Content-Type': 'application/json' },
+        body: JSON.stringify(payload)
+      });
+
+      if (!res.ok) {
+        const txt = await res.text();
+        throw new Error(`Predict failed: ${res.status} ${txt}`);
+      }
+      const json = await res.json();
+      setAnalysisResult({
+        prediction: json.prediction,
+        confidence: json.confidence,
+        features: {
+          orbital_period: json.features_analyzed?.orbital_period || payload.orbital_period,
+          transit_duration: json.features_analyzed?.transit_duration || payload.transit_duration,
+          transit_depth: json.features_analyzed?.transit_depth || payload.transit_depth,
+          stellar_radius: json.features_analyzed?.stellar_radius || payload.stellar_radius,
+        }
+      });
+      setSelectedRowIndex(idx);
+    } catch (err: any) {
+      alert('Error analizando fila: ' + err.message);
+    } finally {
+      setIsUploading(false);
+    }
+  };
+
+  const getPredictionColor = (prediction: string) => {
+    switch (prediction) {
+      case 'exoplanet': return 'text-planet-green';
+      case 'candidate': return 'text-star-yellow';
+      case 'false_positive': return 'text-red-400';
+      default: return 'text-gray-400';
+    }
+  };
+
+  const getPredictionLabel = (prediction: string) => {
+    switch (prediction) {
+      case 'exoplanet': return 'Exoplaneta Confirmado';
+      case 'candidate': return 'Candidato a Planeta';
+      case 'false_positive': return 'Falso Positivo';
+      default: return 'Desconocido';
+    }
+  };
+
+  return (
+    <div className="max-w-4xl mx-auto">
+      <h1 className="text-4xl font-space font-bold mb-8 text-center">
+        Análisis de Exoplanetas
+      </h1>
+
+      {/* Upload Section */}
+      <div className="bg-space-dark/50 backdrop-blur-sm border border-space-blue/30 rounded-lg p-8 mb-8">
+        <h2 className="text-2xl font-semibold mb-4 flex items-center space-x-2">
+          <Upload className="h-6 w-6 text-exoplanet-orange" />
+          <span>Cargar Datos</span>
+        </h2>
+        
+        <div className="border-2 border-dashed border-space-blue/50 rounded-lg p-8 text-center hover:border-exoplanet-orange/50 transition-colors duration-200">
+          <input
+            type="file"
+            accept=".csv,.json"
+            onChange={handleFileUpload}
+            className="hidden"
+            id="file-upload"
+          />
+          <label
+            htmlFor="file-upload"
+            className="cursor-pointer flex flex-col items-center space-y-4"
+          >
+            <FileText className="h-12 w-12 text-gray-400" />
+            <div>
+              <p className="text-lg font-semibold">
+                {selectedFile ? selectedFile.name : 'Selecciona un archivo CSV'}
+              </p>
+              <p className="text-gray-400">
+                Formatos soportados: CSV, JSON
+              </p>
+            </div>
+          </label>
+        </div>
+
+        <div className="mt-4 flex items-center space-x-3">
+          <label htmlFor="file-upload" className="cursor-pointer">
+            <span className="inline-block px-4 py-2 bg-blue-600 text-white rounded">Seleccionar archivo</span>
+          </label>
+          <button
+            onClick={async () => {
+              const el = document.getElementById('file-upload') as HTMLInputElement | null;
+              if (el) el.click();
+            }}
+            className="px-4 py-2 bg-indigo-600 text-white rounded"
+          >
+            Abrir explorador
+          </button>
+          <button
+            onClick={loadSample}
+            disabled={isUploading}
+            className="px-4 py-2 bg-green-600 text-white rounded"
+          >
+            Cargar CSV de ejemplo
+          </button>
+        </div>
+
+        {isUploading && (
+          <div className="mt-4 text-center">
+            <div className="inline-flex items-center space-x-2 text-exoplanet-orange">
+              <div className="animate-spin rounded-full h-4 w-4 border-b-2 border-exoplanet-orange"></div>
+              <span>Analizando datos...</span>
+            </div>
+          </div>
+        )}
+      </div>
+
+      {/* Sample rows table */}
+      {sampleRows && (
+        <div className="bg-space-dark/50 backdrop-blur-sm border border-space-blue/30 rounded-lg p-6 mb-6">
+          <h3 className="text-xl font-semibold mb-3">Filas de ejemplo</h3>
+          <div className="overflow-auto max-h-60">
+            <table className="w-full text-sm table-auto">
+              <thead>
+                <tr>
+                  <th className="p-1">#</th>
+                  <th className="p-1">orbital_period</th>
+                  <th className="p-1">transit_duration</th>
+                  <th className="p-1">transit_depth</th>
+                  <th className="p-1">stellar_radius</th>
+                  <th className="p-1">Acción</th>
+                </tr>
+              </thead>
+              <tbody>
+                {sampleRows.map((r, i) => (
+                  <tr key={i} className={i === selectedRowIndex ? 'bg-gray-100' : ''}>
+                    <td className="p-1">{i + 1}</td>
+                    <td className="p-1">{r.orbital_period ?? r.period ?? ''}</td>
+                    <td className="p-1">{r.transit_duration ?? r.duration ?? ''}</td>
+                    <td className="p-1">{r.transit_depth ?? r.depth ?? ''}</td>
+                    <td className="p-1">{r.stellar_radius ?? r.radius ?? ''}</td>
+                    <td className="p-1">
+                      <button
+                        onClick={() => analyzeRow(i)}
+                        className="px-2 py-0.5 bg-indigo-600 text-white rounded"
+                      >
+                        Analizar
+                      </button>
+                    </td>
+                  </tr>
+                ))}
+              </tbody>
+            </table>
+          </div>
+        </div>
+      )}
+
+      {/* Results Section */}
+      {analysisResult && (
+        <div className="bg-space-dark/50 backdrop-blur-sm border border-space-blue/30 rounded-lg p-8">
+          <h2 className="text-2xl font-semibold mb-6 flex items-center space-x-2">
+            <BarChart3 className="h-6 w-6 text-exoplanet-orange" />
+            <span>Resultados del Análisis</span>
+          </h2>
+
+          {/* Prediction */}
+          <div className="mb-6">
+            <h3 className="text-lg font-semibold mb-2">Clasificación</h3>
+            <div className="flex items-center space-x-4">
+              <span className={`text-2xl font-bold ${getPredictionColor(analysisResult.prediction)}`}>
+                {getPredictionLabel(analysisResult.prediction)}
+              </span>
+              <span className="text-gray-400">
+                (Confianza: {(analysisResult.confidence * 100).toFixed(1)}%)
+              </span>
+            </div>
+          </div>
+
+          {/* Features */}
+          <div className="grid md:grid-cols-2 gap-6">
+            <div>
+              <h3 className="text-lg font-semibold mb-4">Características Analizadas</h3>
+              <div className="space-y-3">
+                <div className="flex justify-between">
+                  <span className="text-gray-400">Período Orbital:</span>
+                  <span className="font-semibold">{analysisResult.features.orbital_period} días</span>
+                </div>
+                <div className="flex justify-between">
+                  <span className="text-gray-400">Duración del Tránsito:</span>
+                  <span className="font-semibold">{analysisResult.features.transit_duration} horas</span>
+                </div>
+                <div className="flex justify-between">
+                  <span className="text-gray-400">Profundidad del Tránsito:</span>
+                  <span className="font-semibold">{analysisResult.features.transit_depth}</span>
+                </div>
+                <div className="flex justify-between">
+                  <span className="text-gray-400">Radio Estelar:</span>
+                  <span className="font-semibold">{analysisResult.features.stellar_radius} R☉</span>
+                </div>
+              </div>
+            </div>
+
+            <div>
+              <h3 className="text-lg font-semibold mb-4">Interpretación</h3>
+              <div className="bg-space-blue/20 rounded-lg p-4">
+                <AlertCircle className="h-5 w-5 text-exoplanet-orange mb-2" />
+                <p className="text-sm text-gray-300">
+                  {analysisResult.prediction === 'exoplanet' && 
+                    "Los datos muestran patrones consistentes con un tránsito planetario real. El período orbital y la profundidad del tránsito sugieren la presencia de un exoplaneta."
+                  }
+                  {analysisResult.prediction === 'candidate' && 
+                    "Los datos presentan características prometedoras pero requieren observaciones adicionales para confirmación definitiva."
+                  }
+                  {analysisResult.prediction === 'false_positive' && 
+                    "Los patrones observados probablemente se deben a variabilidad estelar, binarias eclipsantes, o artefactos instrumentales."
+                  }
+                </p>
+              </div>
+              {/* Simple inline bar chart */}
+              <div className="mt-6">
+                <h4 className="text-md font-medium mb-2">Visualización rápida</h4>
+                <div className="w-full h-40 bg-space-dark/30 rounded-lg p-4">
+                  <svg width="100%" height="100%" viewBox="0 0 400 120">
+                    {(() => {
+                      const keys = Object.entries(analysisResult.features);
+                      const maxVal = Math.max(...keys.map(([,v]) => Number(v)), 1);
+                      return keys.map(([k,v], i) => {
+                        const x = 20 + i * 90;
+                        const barH = (Number(v) / maxVal) * 80;
+                        return (
+                          <g key={k}>
+                            <rect x={x} y={90 - barH} width={50} height={barH} fill="#F97316" rx={4} />
+                            <text x={x + 25} y={105} textAnchor="middle" fontSize={10} fill="#E5E7EB">{k}</text>
+                            <text x={x + 25} y={85 - barH} textAnchor="middle" fontSize={11} fill="#E5E7EB">{Number(v).toFixed(2)}</text>
+                          </g>
+                        )
+                      })
+                    })()}
+                  </svg>
+                </div>
+              </div>
+            </div>
+          </div>
+
+          {/* Planet simulation */}
+          
+        </div>
+      )}
+    </div>
+  );
+};
+
+// Small helper component for SVG planet simulation
+
+
+export default Analysis;
+